--- conflicted
+++ resolved
@@ -12,20 +12,6 @@
 
 const (
 	// Extension name
-<<<<<<< HEAD
-	extensionNameAgoraRTC                      = "agora_rtc"
-	extensionNameAliyunAnalyticdbVectorStorage = "aliyun_analyticdb_vector_storage"
-	extensionNameAliyunTextEmbedding           = "aliyun_text_embedding"
-	extensionNameAzureTTS                      = "azure_tts"
-	extensionNameBedrockLLM                    = "bedrock_llm"
-	extensionNameCosyTTS                       = "cosy_tts"
-	extensionNameElevenlabsTTS                 = "elevenlabs_tts"
-	extensionNameHttpServer                    = "http_server"
-	extensionNameLiteLLM                       = "litellm"
-	extensionNameOpenaiChatgpt                 = "openai_chatgpt"
-	extensionNamePollyTTS                      = "polly_tts"
-	extensionNameQwenLLM                       = "qwen_llm"
-=======
 	extensionNameAgoraRTC      = "agora_rtc"
 	extensionNameAzureTTS      = "azure_tts"
 	extensionNameBedrockLLM    = "bedrock_llm"
@@ -37,7 +23,6 @@
 	extensionNamePollyTTS      = "polly_tts"
 	extensionNameQwenLLM       = "qwen_llm"
 	extensionNameTranscribeAsr = "transcribe_asr"
->>>>>>> ff1b61f3
 
 	// Language
 	languageChinese = "zh-CN"
