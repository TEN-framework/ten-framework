//
// Copyright © 2025 Agora
// This file is part of TEN Framework, an open source project.
// Licensed under the Apache License, Version 2.0, with certain conditions.
// Refer to the "LICENSE" file in the root directory for more information.
//
#pragma once

#include "ten_runtime/ten_config.h"

#include "ten_runtime/ten_env/internal/on_xxx_done.h"
#include "ten_runtime/ten_env/ten_env.h"
#include "ten_utils/lib/path.h"  // IWYU pragma: export
<<<<<<< HEAD
#include "ten_utils/macro/ctor.h"

#define TEN_ADDON_REGISTER(TYPE, NAME, ADDON)                                  \
  static void ____ten_addon_##NAME##_##TYPE##_addon_register_handler__(        \
      TEN_UNUSED TEN_ADDON_TYPE addon_type,                                    \
      TEN_UNUSED ten_string_t *addon_name, void *register_ctx,                 \
      TEN_UNUSED void *user_data) {                                            \
    ten_string_t *base_dir = ten_path_get_module_path(                         \
        (void *)____ten_addon_##NAME##_##TYPE##_addon_register_handler__);     \
    ten_addon_register_##TYPE(#NAME, ten_string_get_raw_str(base_dir),         \
                              (ADDON), register_ctx);                          \
    ten_string_destroy(base_dir);                                              \
  }                                                                            \
  TEN_CONSTRUCTOR(____ctor_ten_declare_##NAME##_##TYPE##_addon____) {          \
    /* Add addon registration function into addon manager. */                  \
    ten_addon_manager_t *manager = ten_addon_manager_get_instance();           \
    bool success = ten_addon_manager_add_addon(                                \
        manager, #TYPE, #NAME,                                                 \
        ____ten_addon_##NAME##_##TYPE##_addon_register_handler__, NULL, NULL); \
    if (!success) {                                                            \
      TEN_LOGE("Failed to register addon: %s", #NAME);                         \
      /* NOLINTNEXTLINE(concurrency-mt-unsafe) */                              \
      exit(EXIT_FAILURE);                                                      \
    }                                                                          \
  }
=======
>>>>>>> 14c7d477

typedef struct ten_addon_t ten_addon_t;
typedef struct ten_env_t ten_env_t;

typedef enum TEN_ADDON_TYPE {
  TEN_ADDON_TYPE_INVALID,

  TEN_ADDON_TYPE_EXTENSION,
  TEN_ADDON_TYPE_EXTENSION_GROUP,  // Internal use only.
  TEN_ADDON_TYPE_PROTOCOL,
  TEN_ADDON_TYPE_ADDON_LOADER,
} TEN_ADDON_TYPE;

typedef void (*ten_addon_on_configure_func_t)(ten_addon_t *addon,
                                              ten_env_t *ten_env);

typedef void (*ten_addon_on_create_instance_func_t)(ten_addon_t *addon,
                                                    ten_env_t *ten_env,
                                                    const char *name,
                                                    void *context);

typedef void (*ten_addon_on_destroy_instance_func_t)(ten_addon_t *addon,
                                                     ten_env_t *ten_env,
                                                     void *instance,
                                                     void *context);

typedef void (*ten_addon_on_destroy_func_t)(ten_addon_t *addon);

TEN_RUNTIME_API ten_addon_t *ten_addon_create(
    ten_addon_on_configure_func_t on_configure,
    ten_addon_on_create_instance_func_t on_create_instance,
    ten_addon_on_destroy_instance_func_t on_destroy_instance,
    ten_addon_on_destroy_func_t on_destroy);

TEN_RUNTIME_API void ten_addon_destroy(ten_addon_t *self);<|MERGE_RESOLUTION|>--- conflicted
+++ resolved
@@ -11,34 +11,6 @@
 #include "ten_runtime/ten_env/internal/on_xxx_done.h"
 #include "ten_runtime/ten_env/ten_env.h"
 #include "ten_utils/lib/path.h"  // IWYU pragma: export
-<<<<<<< HEAD
-#include "ten_utils/macro/ctor.h"
-
-#define TEN_ADDON_REGISTER(TYPE, NAME, ADDON)                                  \
-  static void ____ten_addon_##NAME##_##TYPE##_addon_register_handler__(        \
-      TEN_UNUSED TEN_ADDON_TYPE addon_type,                                    \
-      TEN_UNUSED ten_string_t *addon_name, void *register_ctx,                 \
-      TEN_UNUSED void *user_data) {                                            \
-    ten_string_t *base_dir = ten_path_get_module_path(                         \
-        (void *)____ten_addon_##NAME##_##TYPE##_addon_register_handler__);     \
-    ten_addon_register_##TYPE(#NAME, ten_string_get_raw_str(base_dir),         \
-                              (ADDON), register_ctx);                          \
-    ten_string_destroy(base_dir);                                              \
-  }                                                                            \
-  TEN_CONSTRUCTOR(____ctor_ten_declare_##NAME##_##TYPE##_addon____) {          \
-    /* Add addon registration function into addon manager. */                  \
-    ten_addon_manager_t *manager = ten_addon_manager_get_instance();           \
-    bool success = ten_addon_manager_add_addon(                                \
-        manager, #TYPE, #NAME,                                                 \
-        ____ten_addon_##NAME##_##TYPE##_addon_register_handler__, NULL, NULL); \
-    if (!success) {                                                            \
-      TEN_LOGE("Failed to register addon: %s", #NAME);                         \
-      /* NOLINTNEXTLINE(concurrency-mt-unsafe) */                              \
-      exit(EXIT_FAILURE);                                                      \
-    }                                                                          \
-  }
-=======
->>>>>>> 14c7d477
 
 typedef struct ten_addon_t ten_addon_t;
 typedef struct ten_env_t ten_env_t;
