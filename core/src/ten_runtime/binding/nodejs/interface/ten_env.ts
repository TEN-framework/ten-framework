--- conflicted
+++ resolved
@@ -12,11 +12,7 @@
 import type { TenError } from "./error.js";
 import ten_addon from "./ten_addon.js";
 import { LogLevel } from "./log_level.js";
-<<<<<<< HEAD
-import { TenError } from "./error.js";
 import { Value } from "./value.js";
-=======
->>>>>>> 293b5592
 
 export class TenEnv {
   async sendCmd(
