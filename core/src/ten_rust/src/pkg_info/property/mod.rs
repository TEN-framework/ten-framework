//
// Copyright © 2025 Agora
// This file is part of TEN Framework, an open source project.
// Licensed under the Apache License, Version 2.0, with certain conditions.
// Refer to the "LICENSE" file in the root directory for more information.
//
use std::{
    collections::HashMap,
    fs,
    path::{Path, PathBuf},
};

use anyhow::{Context, Result};
use serde::{Deserialize, Serialize};
use serde_json::{Map, Value};
use uuid::Uuid;

use super::{
    constants::{PROPERTY_JSON_FILENAME, TEN_STR_PREDEFINED_GRAPHS},
    pkg_type::PkgType,
};
use crate::{
    graph::{graph_info::GraphInfo, is_app_default_loc_or_none},
    json_schema,
    json_schema::ten_validate_property_json_string,
    pkg_info::constants::TEN_FIELD_IN_PROPERTY,
    utils::fs::read_file_to_string,
};

/// Represents the property configuration of a TEN package.
///
/// The property configuration consists of two parts:
/// 1. A special `ten` field that contains TEN-specific configuration.
/// 2. All fields from property.json, stored with preserved order.
///
/// This structure is typically serialized to and deserialized from a JSON file
/// named `property.json` in the package directory. The `ten` field serves as a
/// cache for the "ten" field in property.json for faster access, while
/// `other_fields` stores other fields from property.json
#[derive(Serialize, Deserialize, Debug, Clone)]
pub struct Property {
    /// TEN-specific configuration properties as a cache for faster access.
    /// This field is not serialized and is only used for internal processing.
    #[serde(skip)]
    pub ten: Option<TenInProperty>,

<<<<<<< HEAD
    // Other fields from property.json, stored with order preserved.
    /// This excludes the "ten" field if it exists in property.json.
=======
    // Other fields from property.json, stored with order preserved. This
    // excludes the "ten" field if it exists in property.json.
>>>>>>> b5e9bb14
    #[serde(flatten)]
    pub other_fields: Option<Map<String, Value>>,
}

/// Implements the `FromStr` trait for `Property` to enable parsing from a
/// string.
///
/// This implementation allows creating a `Property` instance from a JSON
/// string, which is useful for loading property configurations from files or
/// string literals. After parsing the JSON, it automatically validates and
/// completes the property configuration to ensure it meets all requirements.
pub async fn parse_property_from_str(
    s: &str,
    graphs_cache: &mut HashMap<Uuid, GraphInfo>,
    app_base_dir: Option<String>,
    belonging_pkg_type: Option<PkgType>,
    belonging_pkg_name: Option<String>,
) -> Result<Property> {
    let mut property: Property = Property { ten: None, other_fields: None };

    ten_validate_property_json_string(s)?;
    let temp_all_fields: Map<String, Value> = serde_json::from_str(s)?;

    let ten_field_str = TEN_FIELD_IN_PROPERTY.to_string();

    // Extract ten field from temp_all_fields if it exists.
    if let Some(ten_value) = temp_all_fields.get(&ten_field_str) {
        // Process the ten field manually instead of using
        // serde_json::from_value directly. Create a TenInProperty with empty
        // predefined_graphs.
        let mut ten_in_property =
            TenInProperty { predefined_graphs: None, uri: None };

        // Get other fields from ten_value using serde.
        if let Value::Object(map) = ten_value {
            // Extract and process predefined_graphs specially.
            if let Some(Value::Array(graphs_array)) =
                map.get(TEN_STR_PREDEFINED_GRAPHS)
            {
                let mut graph_infos = Vec::new();

                for graph_value in graphs_array {
                    let graph: GraphInfo =
                        serde_json::from_value(graph_value.clone())?;
                    graph_infos.push(graph);
                }

                ensure_unique_predefined_graph_names(&graph_infos)?;

                let mut temp_graphs_cache = HashMap::new();
                let mut graph_uuids = Vec::new();

                for mut graph_info in graph_infos {
                    graph_info.belonging_pkg_type = belonging_pkg_type;
                    graph_info.belonging_pkg_name = belonging_pkg_name.clone();
                    graph_info.app_base_dir = app_base_dir.clone();

                    graph_info.validate_and_complete_and_flatten().await?;

                    let uuid = Uuid::new_v4();
                    temp_graphs_cache.insert(uuid, graph_info);
                    graph_uuids.push(uuid);
                }

                graphs_cache.extend(temp_graphs_cache);
                ten_in_property.predefined_graphs = Some(graph_uuids);
            }

            // Handle uri if present
            if let Some(uri_value) = map.get("uri") {
                if let Some(uri_str) = uri_value.as_str() {
                    ten_in_property.uri = Some(uri_str.to_string());
                }
            }
        }

        property.ten = Some(ten_in_property);
    }

<<<<<<< HEAD
    //Extract other fields from temp_all_fields
=======
    // Extract other fields from temp_all_fields.
>>>>>>> b5e9bb14
    let mut other_fields_map = Map::new();

    for (key, value) in temp_all_fields {
        if key == ten_field_str {
            continue;
        }
        other_fields_map.insert(key, value);
    }

    if !other_fields_map.is_empty() {
        property.other_fields = Some(other_fields_map);
    } else {
        property.other_fields = None;
    }

    property.validate_and_complete()?;

    Ok(property)
}

/// Ensures that all predefined graphs have unique names.
fn ensure_unique_predefined_graph_names(graphs: &[GraphInfo]) -> Result<()> {
    // Check for duplicate graph names in a separate scope to limit the
    // lifetime of the HashSet to just this validation step
    let mut seen_graph_names = std::collections::HashSet::new();

    for graph in graphs.iter() {
        if let Some(name) = &graph.name {
            // Note: We're storing references to graph names, which is correct.
            if !seen_graph_names.insert(name) {
                return Err(anyhow::anyhow!(
                    "Duplicate predefined graph name detected: '{}'. Each \
                     predefined_graph must have a unique 'name'.",
                    name
                ));
            }
        }
    }

    Ok(())
}

impl Property {
    /// Validates and completes the property configuration.
    ///
    /// This method ensures that the property configuration is valid and
    /// complete.
    /// TODO
    pub fn validate_and_complete(&mut self) -> Result<()> {
        Ok(())
    }

    /// Serializes the property configuration to a JSON file.
    ///
    /// This method doesn't preserve the original order of fields in the
    /// `property.json` file, if there is a original property.json file and you
    /// wish to maintain the original order, please use patch_property_json_file
    /// instead.
    pub fn dump_property_to_file(
        &self,
        property_file_path: &PathBuf,
        graphs_cache: &HashMap<Uuid, GraphInfo>,
    ) -> Result<()> {
        let mut root = serde_json::Map::new();

        if let Some(other_fields) = &self.other_fields {
            for (k, v) in other_fields {
                root.insert(k.clone(), v.clone());
            }
        }

        if self.ten.is_some() {
            let ten_json_map = self.property_ten_to_json_map(graphs_cache)?;
            for (k, v) in ten_json_map {
                root.insert(k, v);
            }
        }

        fs::write(property_file_path, serde_json::to_string_pretty(&root)?)?;

        Ok(())
    }

<<<<<<< HEAD
    ///Convert Property.ten to a complete JSON map, including all graph
    /// information
=======
    /// Convert Property.ten to a complete JSON map, including all graph
    /// information.
>>>>>>> b5e9bb14
    pub fn property_ten_to_json_map(
        &self,
        graphs_cache: &HashMap<Uuid, GraphInfo>,
    ) -> Result<serde_json::Map<String, serde_json::Value>> {
        let mut json_map: serde_json::Map<String, serde_json::Value> =
            serde_json::Map::new();

        if let Some(ten_in_property) = &self.ten {
<<<<<<< HEAD
            //handle uri field
=======
            // Handle uri field.
>>>>>>> b5e9bb14
            if let Some(uri) = &ten_in_property.uri {
                json_map.insert(
                    "uri".to_string(),
                    serde_json::to_value(uri.clone())?,
                );
            }

<<<<<<< HEAD
            //handle predefined_graphs field
=======
            // Handle predefined_graphs field.
>>>>>>> b5e9bb14
            let mut graphs_array = Vec::new();
            if let Some(graph_uuids) = &ten_in_property.predefined_graphs {
                for uuid in graph_uuids {
                    if let Some(graph_info) = graphs_cache.get(uuid) {
                        graphs_array
                            .push(serde_json::to_value(graph_info.clone())?);
                    }
                }
            }
            json_map.insert(
                TEN_STR_PREDEFINED_GRAPHS.to_string(),
                serde_json::to_value(graphs_array)?,
            );
        }

        Ok(json_map)
    }

    /// Convert Property to a complete JSON map, including the "ten" field and
<<<<<<< HEAD
    /// other fields
=======
    /// other fields.
>>>>>>> b5e9bb14
    pub fn property_to_json_map(
        &self,
        graphs_cache: &HashMap<Uuid, GraphInfo>,
    ) -> Result<serde_json::Map<String, serde_json::Value>> {
        let mut json_map: serde_json::Map<String, serde_json::Value> =
            serde_json::Map::new();

        if let Some(other_fields) = &self.other_fields {
            for (k, v) in other_fields {
                json_map.insert(k.clone(), v.clone());
            }
        }

        if self.ten.is_some() {
            let ten_json_map = self.property_ten_to_json_map(graphs_cache)?;
            json_map.insert(
<<<<<<< HEAD
                get_ten_field_string(),
=======
                TEN_FIELD_IN_PROPERTY.to_string(),
>>>>>>> b5e9bb14
                serde_json::to_value(ten_json_map)?,
            );
        }

        Ok(json_map)
    }
}

/// Represents the TEN-specific configuration within a property.json file.
///
/// This structure holds TEN Framework specific settings that are stored in the
/// property.json file of a package.
///
/// # Fields
/// * `predefined_graphs` - Optional list of UUIDs that reference graphs in the
///   graphs_cache. These graphs are predefined by the package.
/// * `uri` - Optional URI for the application. If not specified, defaults to
///   localhost.
#[derive(Serialize, Deserialize, Debug, Clone)]
pub struct TenInProperty {
    #[serde(skip_serializing_if = "Option::is_none")]
    pub predefined_graphs: Option<Vec<Uuid>>,

    #[serde(skip_serializing_if = "is_app_default_loc_or_none")]
    pub uri: Option<String>,
}

pub fn check_property_json_of_pkg(pkg_dir: &str) -> Result<()> {
    let property_json_path = Path::new(pkg_dir).join(PROPERTY_JSON_FILENAME);
    if !property_json_path.exists() {
        return Ok(());
    }

    json_schema::ten_validate_property_json_file(
        property_json_path.to_str().unwrap(),
    )
}

/// Parses a property.json file into a Property struct.
///
/// This function reads the contents of the specified property file,
/// deserializes it into a Property struct, and validates the structure.
///
/// # Arguments
/// * `property_file_path` - Path to the property.json file.
///
/// # Returns
/// * `Result<Property>` - The parsed and validated Property struct on success,
///   or an error if the file cannot be read or the content is invalid.
async fn parse_property_from_file<P: AsRef<Path>>(
    property_file_path: P,
    graphs_cache: &mut HashMap<Uuid, GraphInfo>,
    app_base_dir: Option<String>,
    belonging_pkg_type: Option<PkgType>,
    belonging_pkg_name: Option<String>,
) -> Result<Option<Property>> {
    if !property_file_path.as_ref().exists() {
        return Ok(None);
    }

    // Validate the property schema only if it is present.
    json_schema::ten_validate_property_json_file(&property_file_path)
        .with_context(|| {
            format!(
                "Failed to validate {}.",
                property_file_path.as_ref().display()
            )
        })?;

    // Read the contents of the property.json file.
    let content = read_file_to_string(property_file_path)?;

    // Parse the content and validate the property structure.
    let property = parse_property_from_str(
        &content,
        graphs_cache,
        app_base_dir,
        belonging_pkg_type,
        belonging_pkg_name,
    )
    .await?;
    Ok(Some(property))
}

pub async fn parse_property_in_folder(
    folder_path: &Path,
    graphs_cache: &mut HashMap<Uuid, GraphInfo>,
    app_base_dir: Option<String>,
    belonging_pkg_type: Option<PkgType>,
    belonging_pkg_name: Option<String>,
) -> Result<Option<Property>> {
    // Path to the property.json file.
    let property_path = folder_path.join(PROPERTY_JSON_FILENAME);

    // Read and parse the property.json file.
    let property = parse_property_from_file(
        &property_path,
        graphs_cache,
        app_base_dir,
        belonging_pkg_type,
        belonging_pkg_name,
    )
    .await
    .with_context(|| format!("Failed to load {}.", property_path.display()))?;

    Ok(property)
}<|MERGE_RESOLUTION|>--- conflicted
+++ resolved
@@ -44,13 +44,8 @@
     #[serde(skip)]
     pub ten: Option<TenInProperty>,
 
-<<<<<<< HEAD
-    // Other fields from property.json, stored with order preserved.
-    /// This excludes the "ten" field if it exists in property.json.
-=======
     // Other fields from property.json, stored with order preserved. This
     // excludes the "ten" field if it exists in property.json.
->>>>>>> b5e9bb14
     #[serde(flatten)]
     pub other_fields: Option<Map<String, Value>>,
 }
@@ -130,11 +125,7 @@
         property.ten = Some(ten_in_property);
     }
 
-<<<<<<< HEAD
-    //Extract other fields from temp_all_fields
-=======
     // Extract other fields from temp_all_fields.
->>>>>>> b5e9bb14
     let mut other_fields_map = Map::new();
 
     for (key, value) in temp_all_fields {
@@ -218,13 +209,8 @@
         Ok(())
     }
 
-<<<<<<< HEAD
-    ///Convert Property.ten to a complete JSON map, including all graph
-    /// information
-=======
     /// Convert Property.ten to a complete JSON map, including all graph
     /// information.
->>>>>>> b5e9bb14
     pub fn property_ten_to_json_map(
         &self,
         graphs_cache: &HashMap<Uuid, GraphInfo>,
@@ -233,11 +219,7 @@
             serde_json::Map::new();
 
         if let Some(ten_in_property) = &self.ten {
-<<<<<<< HEAD
-            //handle uri field
-=======
             // Handle uri field.
->>>>>>> b5e9bb14
             if let Some(uri) = &ten_in_property.uri {
                 json_map.insert(
                     "uri".to_string(),
@@ -245,11 +227,7 @@
                 );
             }
 
-<<<<<<< HEAD
-            //handle predefined_graphs field
-=======
             // Handle predefined_graphs field.
->>>>>>> b5e9bb14
             let mut graphs_array = Vec::new();
             if let Some(graph_uuids) = &ten_in_property.predefined_graphs {
                 for uuid in graph_uuids {
@@ -269,11 +247,7 @@
     }
 
     /// Convert Property to a complete JSON map, including the "ten" field and
-<<<<<<< HEAD
-    /// other fields
-=======
     /// other fields.
->>>>>>> b5e9bb14
     pub fn property_to_json_map(
         &self,
         graphs_cache: &HashMap<Uuid, GraphInfo>,
@@ -290,11 +264,7 @@
         if self.ten.is_some() {
             let ten_json_map = self.property_ten_to_json_map(graphs_cache)?;
             json_map.insert(
-<<<<<<< HEAD
-                get_ten_field_string(),
-=======
                 TEN_FIELD_IN_PROPERTY.to_string(),
->>>>>>> b5e9bb14
                 serde_json::to_value(ten_json_map)?,
             );
         }
