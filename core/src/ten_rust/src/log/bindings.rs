//
// Copyright © 2025 Agora
// This file is part of TEN Framework, an open source project.
// Licensed under the Apache License, Version 2.0, with certain conditions.
// Refer to the "LICENSE" file in the root directory for more information.
//
use std::{
    ffi::{CStr, CString},
    os::raw::c_char,
};

use crate::log::{ten_configure_log, ten_log_reopen_all, AdvancedLogConfig};

/// Configure the log.
///
/// # Parameter
/// - `log_config_json`: The log configuration in JSON format.
///
/// # Return value
/// Returns a pointer to the log configuration on success, otherwise returns
/// `null`.
///
/// # Errors
/// Returns `null` if the log configuration is invalid.
///
/// # Examples
/// ```
/// ```
///
/// # Safety
/// The caller must free the returned pointer using `free` after use.
#[no_mangle]
#[allow(clippy::not_unsafe_ptr_arg_deref)]
pub unsafe extern "C" fn ten_rust_create_log_config_from_json(
    log_config_json: *const c_char,
    err_msg: *mut *mut c_char,
) -> *const AdvancedLogConfig {
    if log_config_json.is_null() {
        if !err_msg.is_null() {
            let err_msg_c_str = CString::new("Log config is null").unwrap();
            *err_msg = err_msg_c_str.into_raw();
        }
        return std::ptr::null();
    }

    let log_config_json = unsafe { CStr::from_ptr(log_config_json) };
    let log_config_json_str = match log_config_json.to_str() {
        Ok(log_config_json_str) => log_config_json_str,
        Err(e) => {
            if !err_msg.is_null() {
                let err_msg_c_str =
                    CString::new(format!("Failed to convert log config to JSON: {e:?}")).unwrap();
                *err_msg = err_msg_c_str.into_raw();
            }
            return std::ptr::null();
        }
    };

    let log_config: AdvancedLogConfig = match serde_json::from_str(log_config_json_str) {
        Ok(log_config) => log_config,
        Err(e) => {
            if !err_msg.is_null() {
                let err_msg_c_str =
                    CString::new(format!("Failed to parse log config: {e:?}")).unwrap();
                *err_msg = err_msg_c_str.into_raw();
            }
            return std::ptr::null();
        }
    };

    Box::into_raw(Box::new(log_config))
}

/// Configure the log.
///
/// # Parameter
/// - `config`: The log configuration.
#[no_mangle]
#[allow(clippy::not_unsafe_ptr_arg_deref)]
pub extern "C" fn ten_rust_configure_log(
    config: *mut AdvancedLogConfig,
    reloadable: bool,
    err_msg: *mut *mut c_char,
) -> bool {
    if config.is_null() {
        if !err_msg.is_null() {
            let err_msg_c_str = CString::new("Log config is null").unwrap();
            unsafe {
                *err_msg = err_msg_c_str.into_raw();
            }
        }
        return false;
    }

    let config = unsafe { &mut *config };

    let mut result = true;

    ten_configure_log(config, reloadable).unwrap_or_else(|e| {
        if !err_msg.is_null() {
            let err_msg_c_str = CString::new(e.to_string()).unwrap();
            unsafe {
                *err_msg = err_msg_c_str.into_raw();
            }
        }
        result = false;
    });

    result
}

#[no_mangle]
#[allow(clippy::not_unsafe_ptr_arg_deref)]
pub extern "C" fn ten_rust_log_reopen_all(
    config: *mut AdvancedLogConfig,
    reloadable: bool,
    err_msg: *mut *mut c_char,
) -> bool {
    if config.is_null() {
        if !err_msg.is_null() {
            let err_msg_c_str = CString::new("Log config is null").unwrap();
            unsafe {
                *err_msg = err_msg_c_str.into_raw();
            }
        }
        return false;
    }

    let config = unsafe { &mut *config };

    ten_log_reopen_all(config, reloadable);

    true
}

#[no_mangle]
#[allow(clippy::not_unsafe_ptr_arg_deref)]
pub extern "C" fn ten_rust_log(
    config: *const AdvancedLogConfig,
    category: *const c_char,
    category_len: usize,
    pid: i64,
    tid: i64,
    level: i32,
    func_name: *const c_char,
    func_name_len: usize,
    file_name: *const c_char,
    file_name_len: usize,
    line_no: u32,
    msg: *const c_char,
    msg_len: usize,
) {
<<<<<<< HEAD
    if config.is_null()
        || func_name_len == 0
        || file_name_len == 0
        || msg_len == 0
        || func_name.is_null()
        || file_name.is_null()
        || msg.is_null()
    {
=======
    if config.is_null() || func_name.is_null() || file_name.is_null() || msg.is_null() {
>>>>>>> 14c7d477
        return;
    }

    let config = unsafe { &*config };

    let log_level = crate::log::LogLevel::from(level as u8);

    let func_name_str = match unsafe { CStr::from_ptr(func_name) }.to_str() {
        Ok(s) => s,
        Err(_) => return,
    };

    let file_name_str = match unsafe { CStr::from_ptr(file_name) }.to_str() {
        Ok(s) => s,
        Err(_) => return,
    };

    let msg_str = match unsafe { CStr::from_ptr(msg) }.to_str() {
        Ok(s) => s,
        Err(_) => return,
    };

    let category_str = if category_len == 0 || category.is_null() {
        ""
    } else {
        match unsafe { CStr::from_ptr(category) }.to_str() {
            Ok(s) => s,
            Err(_) => return,
        }
    };

    crate::log::ten_log(
        config,
        category_str,
        pid,
        tid,
        log_level,
        func_name_str,
        file_name_str,
        line_no,
        msg_str,
    );
}

#[no_mangle]
#[allow(clippy::not_unsafe_ptr_arg_deref)]
pub extern "C" fn ten_rust_log_config_destroy(config: *mut AdvancedLogConfig) {
    if !config.is_null() {
        drop(unsafe { Box::from_raw(config) });
    }
}<|MERGE_RESOLUTION|>--- conflicted
+++ resolved
@@ -150,7 +150,6 @@
     msg: *const c_char,
     msg_len: usize,
 ) {
-<<<<<<< HEAD
     if config.is_null()
         || func_name_len == 0
         || file_name_len == 0
@@ -159,9 +158,6 @@
         || file_name.is_null()
         || msg.is_null()
     {
-=======
-    if config.is_null() || func_name.is_null() || file_name.is_null() || msg.is_null() {
->>>>>>> 14c7d477
         return;
     }
 
