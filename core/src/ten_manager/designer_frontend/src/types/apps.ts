--- conflicted
+++ resolved
@@ -60,13 +60,9 @@
     enabled: z.boolean().default(false),
     trulienceAvatarId: z.string().default(""),
     trulienceAvatarToken: z.string().default(""),
-<<<<<<< HEAD
-    trulienceSdkUrl: z.string().default("https://trulience.com/sdk/trulience.sdk.js"),
-=======
     trulienceSdkUrl: z
       .string()
       .default("https://trulience.com/sdk/trulience.sdk.js"),
->>>>>>> 90fdd250
     trulienceAnimationUrl: z.string().default("https://trulience.com"),
   }),
 });
