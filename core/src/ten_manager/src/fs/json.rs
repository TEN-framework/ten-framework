//
// Copyright © 2025 Agora
// This file is part of TEN Framework, an open source project.
// Licensed under the Apache License, Version 2.0, with certain conditions.
// Refer to the "LICENSE" file in the root directory for more information.
//
use std::collections::HashMap;
use std::io::{BufReader, BufWriter, Write};
use std::{fs::OpenOptions, path::Path};

use anyhow::{Context, Result};
<<<<<<< HEAD
use std::io::{BufReader, BufWriter, Write};
=======
use uuid::Uuid;

use ten_rust::graph::graph_info::GraphInfo;
>>>>>>> b5e9bb14
use ten_rust::pkg_info::constants::{
    MANIFEST_JSON_FILENAME, PROPERTY_JSON_FILENAME, TEN_FIELD_IN_PROPERTY,
};
use ten_rust::pkg_info::property::Property;

use ten_rust::pkg_info::property::Property;

use crate::constants::BUF_WRITER_BUF_SIZE;

<<<<<<< HEAD
use std::collections::HashMap;
use ten_rust::_0_8_compatible::get_ten_field_string;
use ten_rust::graph::graph_info::GraphInfo;
use uuid::Uuid;

=======
>>>>>>> b5e9bb14
/// Read json file from disk
fn read_json_file_to_map(
    path: &str,
) -> Result<serde_json::Map<String, serde_json::Value>> {
    let property_file = OpenOptions::new()
        .read(true)
        .open(path)
        .context("Failed to open property.json file")?;
    let buf_reader = BufReader::new(property_file);
    let property_json: serde_json::Map<String, serde_json::Value> =
        serde_json::from_reader(buf_reader)
            .context("Failed to parse property.json file as JSON object")?;
    Ok(property_json)
}

fn write_json_map_to_file(
    path: &str,
    json: &serde_json::Map<String, serde_json::Value>,
) -> Result<()> {
    let property_file = OpenOptions::new()
        .write(true)
        .create(true)
        .truncate(true)
        .open(path)
        .context("Failed to open property.json file")?;

    let mut buf_writer =
        BufWriter::with_capacity(BUF_WRITER_BUF_SIZE, property_file);

    serde_json::to_writer_pretty(&mut buf_writer, json)
        .context("Failed to write to property.json file")?;

    buf_writer.flush()?;

    Ok(())
}

/// Write the property json file back to disk.
pub fn write_property_json_file(
    base_dir: &str,
    property_json: &serde_json::Map<String, serde_json::Value>,
) -> Result<()> {
    write_json_map_to_file(
        Path::new(base_dir).join(PROPERTY_JSON_FILENAME).to_str().unwrap(),
        property_json,
    )
}

/// Write the manifest json file back to disk.
pub fn write_manifest_json_file(
    base_dir: &str,
    manifest_json: &serde_json::Map<String, serde_json::Value>,
) -> Result<()> {
    write_json_map_to_file(
        Path::new(base_dir).join(MANIFEST_JSON_FILENAME).to_str().unwrap(),
        manifest_json,
    )
}

/// Patch the property.json file with the given property.
pub fn patch_property_json_file(
    base_dir: &str,
    property: &Property,
    graphs_cache: &HashMap<Uuid, GraphInfo>,
    old_graphs_cache: &HashMap<Uuid, GraphInfo>,
) -> Result<()> {
<<<<<<< HEAD
    // generate patch from the difference between
    // before and after the update of property.ten
    let ten_field_str = get_ten_field_string();
=======
    // generate patch from the difference between before and after the update of
    // property.ten
    let ten_field_str = TEN_FIELD_IN_PROPERTY.to_string();
>>>>>>> b5e9bb14

    let old_ten_json = serde_json::to_value(
        property
            .property_ten_to_json_map(old_graphs_cache)
            .context("Failed to convert property.ten to JSON map")?,
    )?;

    let new_ten_json = serde_json::to_value(
        property
            .property_ten_to_json_map(graphs_cache)
            .context("Failed to convert property.ten to JSON map")?,
    )?;

<<<<<<< HEAD
    //apply patch to property.json, only "ten" field is updated
    //(there could be other fields added by user at the top level )
    let mut whole_property_json = serde_json::Value::Object(
        //read from property.json
=======
    // Generate patch from the difference between before and after the update of
    // property.ten.
    let patch = json_patch::diff(&old_ten_json, &new_ten_json);

    // Apply patch to property.json, only "ten" field is updated (there could
    // be other fields added by user at the top level).
    let mut whole_property_json = serde_json::Value::Object(
        // Read from property.json.
>>>>>>> b5e9bb14
        read_json_file_to_map(
            Path::new(base_dir).join(PROPERTY_JSON_FILENAME).to_str().unwrap(),
        )
        .context("Failed to read property.json file")?,
    );

    let mut ten_in_property_json = whole_property_json
        .get(&ten_field_str)
        .cloned()
        .unwrap_or(serde_json::Value::Null);

<<<<<<< HEAD
    patch_json(&old_ten_json, &new_ten_json, &mut ten_in_property_json)?;
=======
    // Apply patch to "ten" field.
    json_patch::patch(&mut ten_in_property_json, &patch)?;
>>>>>>> b5e9bb14

    whole_property_json[ten_field_str] = ten_in_property_json;

    let whole_property_json_map: serde_json::Map<String, serde_json::Value> =
        serde_json::from_value(whole_property_json)
            .context("Failed to convert JSON value to map")?;

    write_property_json_file(base_dir, &whole_property_json_map)?;
<<<<<<< HEAD
    Ok(())
}

/// Patch the json using the difference between the given old and new json.
pub fn patch_json(
    old_json: &serde_json::Value,
    new_json: &serde_json::Value,
    json_to_patch: & mut serde_json::Value,
) -> Result<()> {
    let patch = json_patch::diff(old_json, new_json);
    json_patch::patch(json_to_patch, &patch)?;
=======

>>>>>>> b5e9bb14
    Ok(())
}<|MERGE_RESOLUTION|>--- conflicted
+++ resolved
@@ -9,30 +9,17 @@
 use std::{fs::OpenOptions, path::Path};
 
 use anyhow::{Context, Result};
-<<<<<<< HEAD
-use std::io::{BufReader, BufWriter, Write};
-=======
-use uuid::Uuid;
 
-use ten_rust::graph::graph_info::GraphInfo;
->>>>>>> b5e9bb14
 use ten_rust::pkg_info::constants::{
     MANIFEST_JSON_FILENAME, PROPERTY_JSON_FILENAME, TEN_FIELD_IN_PROPERTY,
 };
-use ten_rust::pkg_info::property::Property;
-
+use ten_rust::graph::graph_info::GraphInfo;
 use ten_rust::pkg_info::property::Property;
 
 use crate::constants::BUF_WRITER_BUF_SIZE;
 
-<<<<<<< HEAD
-use std::collections::HashMap;
-use ten_rust::_0_8_compatible::get_ten_field_string;
-use ten_rust::graph::graph_info::GraphInfo;
 use uuid::Uuid;
 
-=======
->>>>>>> b5e9bb14
 /// Read json file from disk
 fn read_json_file_to_map(
     path: &str,
@@ -99,15 +86,9 @@
     graphs_cache: &HashMap<Uuid, GraphInfo>,
     old_graphs_cache: &HashMap<Uuid, GraphInfo>,
 ) -> Result<()> {
-<<<<<<< HEAD
-    // generate patch from the difference between
-    // before and after the update of property.ten
-    let ten_field_str = get_ten_field_string();
-=======
     // generate patch from the difference between before and after the update of
     // property.ten
     let ten_field_str = TEN_FIELD_IN_PROPERTY.to_string();
->>>>>>> b5e9bb14
 
     let old_ten_json = serde_json::to_value(
         property
@@ -121,21 +102,10 @@
             .context("Failed to convert property.ten to JSON map")?,
     )?;
 
-<<<<<<< HEAD
     //apply patch to property.json, only "ten" field is updated
     //(there could be other fields added by user at the top level )
     let mut whole_property_json = serde_json::Value::Object(
         //read from property.json
-=======
-    // Generate patch from the difference between before and after the update of
-    // property.ten.
-    let patch = json_patch::diff(&old_ten_json, &new_ten_json);
-
-    // Apply patch to property.json, only "ten" field is updated (there could
-    // be other fields added by user at the top level).
-    let mut whole_property_json = serde_json::Value::Object(
-        // Read from property.json.
->>>>>>> b5e9bb14
         read_json_file_to_map(
             Path::new(base_dir).join(PROPERTY_JSON_FILENAME).to_str().unwrap(),
         )
@@ -147,12 +117,7 @@
         .cloned()
         .unwrap_or(serde_json::Value::Null);
 
-<<<<<<< HEAD
     patch_json(&old_ten_json, &new_ten_json, &mut ten_in_property_json)?;
-=======
-    // Apply patch to "ten" field.
-    json_patch::patch(&mut ten_in_property_json, &patch)?;
->>>>>>> b5e9bb14
 
     whole_property_json[ten_field_str] = ten_in_property_json;
 
@@ -161,7 +126,6 @@
             .context("Failed to convert JSON value to map")?;
 
     write_property_json_file(base_dir, &whole_property_json_map)?;
-<<<<<<< HEAD
     Ok(())
 }
 
@@ -173,8 +137,5 @@
 ) -> Result<()> {
     let patch = json_patch::diff(old_json, new_json);
     json_patch::patch(json_to_patch, &patch)?;
-=======
-
->>>>>>> b5e9bb14
     Ok(())
 }