{
  "version": "0.2.0",
  "configurations": [
    {
      "name": "ten_utils_unit_test (lldb)",
      "type": "lldb",
      "request": "launch",
      "program": "${workspaceFolder}/out/linux/x64/tests/standalone/ten_utils_unit_test",
      "cwd": "${workspaceFolder}/out/linux/x64",
      "args": [
        "--gtest_filter=LogTest.FileOutputReload"
      ],
      "env": {
        "LD_LIBRARY_PATH": "${workspaceFolder}/out/linux/x64/tests/standalone/",
        "ASAN_OPTIONS": "abort_on_error=1"
      },
    },
    {
      "name": "ten_utils_unit_test (cppdbg)",
      "type": "cppdbg",
      "request": "launch",
      "program": "${workspaceFolder}/out/linux/x64/ten_utils_unit_test",
      "cwd": "${workspaceFolder}/out/linux/x64",
      "args": [
        "--gtest_filter=CoroutineTest.stackful_basic"
      ],
      "environment": [
        {
          "name": "LD_LIBRARY_PATH",
          "value": "${workspaceFolder}/out/linux/x64"
        },
        {
          "name": "LD_PRELOAD",
          "value": "/usr/lib/gcc/x86_64-linux-gnu/10/libasan.so"
        }
      ],
      "sourceFileMap": {
        "${workspaceFolder}": {
          "editorPath": "${workspaceFolder}",
          "useForBreakpoints": "true"
        }
      }
    },
    {
      "name": "ten_runtime_unit_test (cppdbg, launch)",
      "type": "cppdbg",
      "request": "launch",
      "program": "${workspaceFolder}/out/linux/x64/tests/standalone/ten_runtime_unit_test",
      "args": [
        "--gtest_filter=TenMsgTest.AudioFrameClone"
      ],
      "stopAtEntry": false,
      "cwd": "${workspaceFolder}/out/linux/x64/",
      "environment": [
        {
          "name": "LD_LIBRARY_PATH",
          "value": "${workspaceFolder}/out/linux/x64"
        },
        {
          "name": "LD_PRELOAD",
          "value": "/usr/lib/gcc/x86_64-linux-gnu/10/libasan.so"
        },
        {
          "name": "TEN_ENABLE_MEMORY_TRACKING",
          "value": "true"
        },
        {
          "name": "TEN_ENABLE_BACKTRACE_DUMP",
          "value": "true"
        }
      ],
      "externalConsole": false,
      "MIMode": "gdb", // or lldb
      "sourceFileMap": {
        "${workspaceFolder}": {
          "editorPath": "${workspaceFolder}",
          "useForBreakpoints": "true"
        }
      }
    },
    {
      "name": "ten_runtime_unit_test (cppdbg, attach)",
      "type": "cppdbg",
      "request": "attach",
      "program": "${workspaceFolder}/out/linux/x64/ten_runtime_unit_test",
      "processId": "${command:pickProcess}",
      "MIMode": "gdb", // or lldb
      "setupCommands": [
        {
          "text": "-enable-pretty-printing",
          "ignoreFailures": true
        }
      ],
      "sourceFileMap": {
        "${workspaceFolder}": {
          "editorPath": "${workspaceFolder}",
          "useForBreakpoints": "true"
        }
      }
    },
    {
      "name": "ten_runtime_smoke_test (cppdbg, launch)",
      "type": "cppdbg",
      "request": "launch",
      "program": "${workspaceFolder}/out/linux/x64/tests/standalone/ten_runtime_smoke_test",
      "args": [
<<<<<<< HEAD
        // "--gtest_filter=ExtensionTest.FailedToConnectToRemote2"
=======
        "--gtest_filter=StartGraphTest.StartGraphWithMsgConversion"
>>>>>>> d095657e
      ],
      "cwd": "${workspaceFolder}/out/linux/x64/tests/standalone/",
      "environment": [
        // {
        //   "name": "LD_LIBRARY_PATH",
        //   "value": "${workspaceFolder}/out/linux/x64/gen/cmake/uv/"
        // },
        {
          "name": "ASAN_OPTIONS",
          "value": "abort_on_error=1"
        }
      ],
      "externalConsole": false,
      "MIMode": "gdb", // or lldb
      "setupCommands": [
        {
          "text": "set exec-wrapper taskset -c 3"
        }
      ],
      "sourceFileMap": {
        "${workspaceFolder}": {
          "editorPath": "${workspaceFolder}",
          "useForBreakpoints": "true"
        }
      }
    },
    {
      "name": "ten_runtime_smoke_test (lldb, launch)",
      "type": "lldb",
      "request": "launch",
      "program": "${workspaceFolder}/out/linux/x64/tests/standalone/ten_runtime_smoke_test",
      "args": [
        "--gtest_filter=ExtensionTest.ExtensionWithSameName"
      ],
      "cwd": "${workspaceFolder}/out/linux/x64/tests/standalone/",
      "env": {
        "LD_LIBRARY_PATH": "${workspaceFolder}/out/linux/x64/tests/standalone/",
        "ASAN_OPTIONS": "abort_on_error=1",
        "TEN_ENABLE_MEMORY_TRACKING": "true"
      },
    },
    {
      "name": "ten_runtime_smoke_test testing (cppdbg, attach)",
      "type": "cppdbg",
      "request": "attach",
      "program": "${workspaceFolder}/out/linux/x64/tests/standalone/ten_runtime_smoke_test",
      "processId": "${command:pickProcess}",
      "MIMode": "gdb", // or lldb
      "sourceFileMap": {
        "${workspaceFolder}": {
          "editorPath": "${workspaceFolder}",
          "useForBreakpoints": "true"
        }
      }
    },
    {
      "name": "Open a core dump (cppdbg)",
      "type": "cppdbg",
      "request": "launch",
      "program": "${workspaceFolder}/out/linux/x64/ten_runtime_smoke_test",
      "coreDumpPath": "${input:coreFileName}",
      "cwd": "${workspaceFolder}",
      "MIMode": "gdb", // or lldb
      "sourceFileMap": {
        "${workspaceFolder}": {
          "editorPath": "${workspaceFolder}",
          "useForBreakpoints": "true"
        }
      }
    },
    {
      "name": "tman (rust)",
      "type": "lldb",
      "request": "launch",
      "cwd": "/home/wei/MyData/MyProject/ten_framework/out/linux/x64/tests/ten_runtime/integration/ten_manager/test_cases/dependency_resolve/test_cases/c_depends_d_resolved",
      "cargo": {
        "args": [
          "build",
          "--manifest-path=${workspaceFolder}/core/src/ten_manager/Cargo.toml"
        ],
        "env": {
          "CARGO_TARGET_DIR": "${workspaceFolder}/out/linux/x64/ten_manager/",
          "CLINGO_LIBRARY_PATH": "${workspaceFolder}/out/linux/x64/gen/cmake/clingo/install/lib/",
          "RUST_BACKTRACE": "1",
        },
      },
      "args": [
        "--config-file=${workspaceFolder}/out/linux/x64/tests/local_registry/config.json",
        "install",
      ],
      "env": {
        "LD_LIBRARY_PATH": "${workspaceFolder}/out/linux/x64/gen/cmake/clingo/install/lib/",
        "RUST_BACKTRACE": "1",
      },
      "preRunCommands": [
        "script import pathlib;import subprocess;import lldb;rustc_sysroot = subprocess.getoutput(\"rustc --print sysroot\");rustlib_etc = pathlib.Path(rustc_sysroot) / \"lib\" / \"rustlib\" / \"etc\";lldb.debugger.HandleCommand(f'command script import \"{rustlib_etc / \"lldb_lookup.py\"}\"');lldb.debugger.HandleCommand(f'command source -s 0 \"{rustlib_etc / \"lldb_commands\"}\"')"
      ],
    },
    {
      "name": "tman test (rust)",
      "type": "lldb",
      "request": "launch",
      "cwd": "${workspaceFolder}/core/src/ten_manager",
      "cargo": {
        "args": [
          "test",
          "--no-run",
          "--bin=tman",
          "--manifest-path=${workspaceFolder}/core/src/ten_manager/Cargo.toml"
        ],
        "filter": {
          "name": "tman",
          "kind": "bin"
        },
        "env": {
          "CARGO_TARGET_DIR": "${workspaceFolder}/out/linux/x64/ten_manager/",
          "CLINGO_LIBRARY_PATH": "${workspaceFolder}/out/linux/x64/gen/cmake/clingo/install/lib/",
          "RUST_BACKTRACE": "1",
        },
      },
      "args": [
        "--test-threads=1"
      ],
      "env": {
        "LD_LIBRARY_PATH": "${workspaceFolder}/out/linux/x64/ten_manager/lib/",
        "RUST_BACKTRACE": "1",
      },
      "preRunCommands": [
        "script import pathlib;import subprocess;import lldb;rustc_sysroot = subprocess.getoutput(\"rustc --print sysroot\");rustlib_etc = pathlib.Path(rustc_sysroot) / \"lib\" / \"rustlib\" / \"etc\";lldb.debugger.HandleCommand(f'command script import \"{rustlib_etc / \"lldb_lookup.py\"}\"');lldb.debugger.HandleCommand(f'command source -s 0 \"{rustlib_etc / \"lldb_commands\"}\"')"
      ],
    },
    {
      "name": "tman install (lldb)",
      "type": "lldb",
      "request": "launch",
      "program": "${workspaceFolder}/out/linux/x64/ten_manager/bin/tman",
      "cwd": "${workspaceFolder}/out/linux/x64/app/default_app_cpp",
      "args": [
        "install"
      ],
      "env": {},
      "preRunCommands": [
        "script import pathlib;import subprocess;import lldb;rustc_sysroot = subprocess.getoutput(\"rustc --print sysroot\");rustlib_etc = pathlib.Path(rustc_sysroot) / \"lib\" / \"rustlib\" / \"etc\";lldb.debugger.HandleCommand(f'command script import \"{rustlib_etc / \"lldb_lookup.py\"}\"');lldb.debugger.HandleCommand(f'command source -s 0 \"{rustlib_etc / \"lldb_commands\"}\"')"
      ],
    },
    {
      "name": "tman delete (lldb)",
      "type": "lldb",
      "request": "launch",
      "program": "${workspaceFolder}/out/linux/x64/ten_manager/bin/tman",
      "cwd": "${workspaceFolder}/out/linux/x64/ten_manager",
      "args": [
        "delete",
        "extension",
        "uap",
        "0.1.1",
      ],
      "env": {},
      "preRunCommands": [
        "script import pathlib;import subprocess;import lldb;rustc_sysroot = subprocess.getoutput(\"rustc --print sysroot\");rustlib_etc = pathlib.Path(rustc_sysroot) / \"lib\" / \"rustlib\" / \"etc\";lldb.debugger.HandleCommand(f'command script import \"{rustlib_etc / \"lldb_lookup.py\"}\"');lldb.debugger.HandleCommand(f'command source -s 0 \"{rustlib_etc / \"lldb_commands\"}\"')"
      ],
    },
    {
      "name": "tman_test (lldb)",
      "type": "lldb",
      "request": "launch",
      "program": "${workspaceFolder}/out/linux/x64/tman_test",
      "cwd": "${workspaceFolder}/out/linux/x64/",
      "args": [],
      "preRunCommands": [
        "script import pathlib;import subprocess;import lldb;rustc_sysroot = subprocess.getoutput(\"rustc --print sysroot\");rustlib_etc = pathlib.Path(rustc_sysroot) / \"lib\" / \"rustlib\" / \"etc\";lldb.debugger.HandleCommand(f'command script import \"{rustlib_etc / \"lldb_lookup.py\"}\"');lldb.debugger.HandleCommand(f'command source -s 0 \"{rustlib_etc / \"lldb_commands\"}\"')"
      ],
    },
    {
      "name": "tman check (lldb)",
      "type": "lldb",
      "request": "launch",
      "program": "${workspaceFolder}/out/linux/x64/ten_manager/bin/tman",
      "cwd": "${workspaceFolder}/out/linux/x64/",
      "args": [
        "check"
      ],
      "preRunCommands": [
        "script import pathlib;import subprocess;import lldb;rustc_sysroot = subprocess.getoutput(\"rustc --print sysroot\");rustlib_etc = pathlib.Path(rustc_sysroot) / \"lib\" / \"rustlib\" / \"etc\";lldb.debugger.HandleCommand(f'command script import \"{rustlib_etc / \"lldb_lookup.py\"}\"');lldb.debugger.HandleCommand(f'command source -s 0 \"{rustlib_etc / \"lldb_commands\"}\"')"
      ],
    },
    {
      "name": "tman create app (lldb)",
      "type": "lldb",
      "request": "launch",
      "program": "${workspaceFolder}/out/linux/x64/ten_manager/bin/tman",
      "cwd": "${workspaceFolder}/out/linux/x64/",
      "args": [
        "create",
        "app",
        "xxx",
        "--template=default_app_cpp"
      ],
      "preRunCommands": [
        "script import pathlib;import subprocess;import lldb;rustc_sysroot = subprocess.getoutput(\"rustc --print sysroot\");rustlib_etc = pathlib.Path(rustc_sysroot) / \"lib\" / \"rustlib\" / \"etc\";lldb.debugger.HandleCommand(f'command script import \"{rustlib_etc / \"lldb_lookup.py\"}\"');lldb.debugger.HandleCommand(f'command source -s 0 \"{rustlib_etc / \"lldb_commands\"}\"')"
      ],
    },
    {
      "name": "tman install_cpp_app_oss (lldb)",
      "type": "lldb",
      "request": "launch",
      "program": "${workspaceFolder}/out/linux/x64/ten_manager/bin/tman",
      "cwd": "${workspaceFolder}/out/linux/x64/",
      "args": [
        "install",
        "app",
        "default_app_cpp",
        "--build=debug"
      ],
      "env": {
        "aliyun_oss_access_key_id": "",
        "aliyun_oss_access_key_secret": ""
      },
      "preRunCommands": [
        "script import pathlib;import subprocess;import lldb;rustc_sysroot = subprocess.getoutput(\"rustc --print sysroot\");rustlib_etc = pathlib.Path(rustc_sysroot) / \"lib\" / \"rustlib\" / \"etc\";lldb.debugger.HandleCommand(f'command script import \"{rustlib_etc / \"lldb_lookup.py\"}\"');lldb.debugger.HandleCommand(f'command source -s 0 \"{rustlib_etc / \"lldb_commands\"}\"')"
      ],
    },
    {
      "name": "tman install_nodejs_app_mock (lldb)",
      "type": "lldb",
      "request": "launch",
      "program": "${workspaceFolder}/out/linux/x64/ten_manager/bin/tman",
      "cwd": "${workspaceFolder}/out/linux/x64/ddd/",
      "args": [
        "--config-file=${workspaceFolder}/out/linux/x64/tests/local_registry/config.json",
        "install",
        "app",
        "smart_meeting_minutes",
      ],
      "preRunCommands": [
        "script import pathlib;import subprocess;import lldb;rustc_sysroot = subprocess.getoutput(\"rustc --print sysroot\");rustlib_etc = pathlib.Path(rustc_sysroot) / \"lib\" / \"rustlib\" / \"etc\";lldb.debugger.HandleCommand(f'command script import \"{rustlib_etc / \"lldb_lookup.py\"}\"');lldb.debugger.HandleCommand(f'command source -s 0 \"{rustlib_etc / \"lldb_commands\"}\"')"
      ],
    },
    {
      "name": "tman install_extension_mock (lldb)",
      "type": "lldb",
      "request": "launch",
      "program": "${workspaceFolder}/out/linux/x64/ten_manager/bin/tman",
      "cwd": "${workspaceFolder}/out/linux/x64/tests/ten_manager/install/mock_extension/mock_extension",
      "args": [
        "--config-file=${workspaceFolder}/out/linux/x64/tests/local_registry/config.json",
        "install",
        "--standalone",
      ],
      "preRunCommands": [
        "script import pathlib;import subprocess;import lldb;rustc_sysroot = subprocess.getoutput(\"rustc --print sysroot\");rustlib_etc = pathlib.Path(rustc_sysroot) / \"lib\" / \"rustlib\" / \"etc\";lldb.debugger.HandleCommand(f'command script import \"{rustlib_etc / \"lldb_lookup.py\"}\"');lldb.debugger.HandleCommand(f'command source -s 0 \"{rustlib_etc / \"lldb_commands\"}\"')"
      ],
    },
    {
      "name": "tman install_protocol_mock (lldb)",
      "type": "lldb",
      "request": "launch",
      "program": "${workspaceFolder}/out/linux/x64/ten_manager/bin/tman",
      "cwd": "${workspaceFolder}/out/linux/x64/default_app_cpp",
      "args": [
        "install",
        "protocol",
        "msgpack",
        "--build=debug",
        "--mock=${workspaceFolder}/out/linux/x64/tests/local_registry/"
      ],
      "preRunCommands": [
        "script import pathlib;import subprocess;import lldb;rustc_sysroot = subprocess.getoutput(\"rustc --print sysroot\");rustlib_etc = pathlib.Path(rustc_sysroot) / \"lib\" / \"rustlib\" / \"etc\";lldb.debugger.HandleCommand(f'command script import \"{rustlib_etc / \"lldb_lookup.py\"}\"');lldb.debugger.HandleCommand(f'command source -s 0 \"{rustlib_etc / \"lldb_commands\"}\"')"
      ],
    },
    {
      "name": "tman install_app_mock (lldb)",
      "type": "lldb",
      "request": "launch",
      "program": "${workspaceFolder}/core/src/ten_manager/target/x86_64-unknown-linux-gnu/debug/tman",
      "cwd": "${workspaceFolder}/out/linux/x64/tests/ten_manager/install/mock_app/mock_app",
      "args": [
        "--config-file=${workspaceFolder}/out/linux/x64/tests/local_registry/config.json",
        "install",
        "extension",
        "ext_a",
        "--os=linux",
        "--arch=x64"
      ],
      "preRunCommands": [
        "script import pathlib;import subprocess;import lldb;rustc_sysroot = subprocess.getoutput(\"rustc --print sysroot\");rustlib_etc = pathlib.Path(rustc_sysroot) / \"lib\" / \"rustlib\" / \"etc\";lldb.debugger.HandleCommand(f'command script import \"{rustlib_etc / \"lldb_lookup.py\"}\"');lldb.debugger.HandleCommand(f'command source -s 0 \"{rustlib_etc / \"lldb_commands\"}\"')"
      ],
    },
    {
      "name": "tman install_all (lldb)",
      "type": "lldb",
      "request": "launch",
      "program": "${workspaceFolder}/out/linux/x64/ten_manager/bin/tman",
      "cwd": "${workspaceFolder}/out/linux/x64/tests/ten_manager/install_all/install_under_the_guidance_of_lock/test_app",
      "args": [
        "--config-file=${workspaceFolder}/out/linux/x64/tests/local_registry/config.json",
        "install",
      ],
      "preRunCommands": [
        "script import pathlib;import subprocess;import lldb;rustc_sysroot = subprocess.getoutput(\"rustc --print sysroot\");rustlib_etc = pathlib.Path(rustc_sysroot) / \"lib\" / \"rustlib\" / \"etc\";lldb.debugger.HandleCommand(f'command script import \"{rustlib_etc / \"lldb_lookup.py\"}\"');lldb.debugger.HandleCommand(f'command source -s 0 \"{rustlib_etc / \"lldb_commands\"}\"')"
      ],
    },
    {
      "name": "tman publish_mock (lldb)",
      "type": "lldb",
      "request": "launch",
      "program": "${workspaceFolder}/out/linux/x64/ten_manager/bin/tman",
      "cwd": "${workspaceFolder}/out/linux/x64/tests/ten_runtime/integration/ten_manager/install/extension/mock_extension",
      "args": [
        "--config-file=${workspaceFolder}/out/linux/x64/tests/local_registry/config.json",
        "install",
      ],
      "preRunCommands": [
        "script import pathlib;import subprocess;import lldb;rustc_sysroot = subprocess.getoutput(\"rustc --print sysroot\");rustlib_etc = pathlib.Path(rustc_sysroot) / \"lib\" / \"rustlib\" / \"etc\";lldb.debugger.HandleCommand(f'command script import \"{rustlib_etc / \"lldb_lookup.py\"}\"');lldb.debugger.HandleCommand(f'command source -s 0 \"{rustlib_etc / \"lldb_commands\"}\"')"
      ],
    },
    {
      "name": "tman designer (lldb)",
      "type": "lldb",
      "request": "launch",
      "program": "${workspaceFolder}/core/src/ten_manager/target/x86_64-unknown-linux-gnu/debug/tman",
      "cwd": "/home/wei/MyData/MyProject/ten_framework/out/linux/x64/tests/ten_runtime/integration/cpp/ffmpeg_basic/.assemble_info/ffmpeg_basic_app/files_to_be_replaced_after_install_app/ffmpeg_basic_app/",
      "args": [
        "--config-file=${workspaceFolder}/out/linux/x64/tests/local_registry/config.json",
        "designer",
      ],
      "preRunCommands": [
        "script import pathlib;import subprocess;import lldb;rustc_sysroot = subprocess.getoutput(\"rustc --print sysroot\");rustlib_etc = pathlib.Path(rustc_sysroot) / \"lib\" / \"rustlib\" / \"etc\";lldb.debugger.HandleCommand(f'command script import \"{rustlib_etc / \"lldb_lookup.py\"}\"');lldb.debugger.HandleCommand(f'command source -s 0 \"{rustlib_etc / \"lldb_commands\"}\"')"
      ],
    },
    {
      "name": "tman check_cmd (lldb)",
      "type": "lldb",
      "request": "launch",
      "program": "${workspaceFolder}/out/linux/x64/ten_manager/bin/tman",
      "cwd": "${workspaceFolder}/out/linux/x64/solution/app/default_app_cpp/ten_packages/extension",
      "args": [
        "check_cmd",
        "../../../tests/ten_runtime/integration/ten_manager/res/source_manifest.json",
        "../../../tests/ten_runtime/integration/ten_manager/res/dest_manifest.json",
        "hello_world",
      ],
      "preRunCommands": [
        "script import pathlib;import subprocess;import lldb;rustc_sysroot = subprocess.getoutput(\"rustc --print sysroot\");rustlib_etc = pathlib.Path(rustc_sysroot) / \"lib\" / \"rustlib\" / \"etc\";lldb.debugger.HandleCommand(f'command script import \"{rustlib_etc / \"lldb_lookup.py\"}\"');lldb.debugger.HandleCommand(f'command source -s 0 \"{rustlib_etc / \"lldb_commands\"}\"')"
      ],
    },
    {
      "name": "tman check graph (lldb)",
      "type": "lldb",
      "request": "launch",
      "program": "${workspaceFolder}/core/src/ten_manager/target/x86_64-unknown-linux-gnu/debug/tman",
      "cwd": "${workspaceFolder}/core/src/ten_manager/",
      "args": [
        "check",
        "graph",
        "/home/workspace/pcm-pusher"
      ],
      "preRunCommands": [
        "script import pathlib;import subprocess;import lldb;rustc_sysroot = subprocess.getoutput(\"rustc --print sysroot\");rustlib_etc = pathlib.Path(rustc_sysroot) / \"lib\" / \"rustlib\" / \"etc\";lldb.debugger.HandleCommand(f'command script import \"{rustlib_etc / \"lldb_lookup.py\"}\"');lldb.debugger.HandleCommand(f'command source -s 0 \"{rustlib_etc / \"lldb_commands\"}\"')"
      ],
    },
    {
      "name": "ten_rust (rust)",
      "type": "lldb",
      "request": "launch",
      "cwd": "${workspaceFolder}/core/src/ten_rust",
      "cargo": {
        "args": [
          "build",
          "--manifest-path=${workspaceFolder}/core/src/ten_rust/Cargo.toml",
          "--tests",
          "--target",
          "x86_64-unknown-linux-gnu"
        ],
        "env": {
          "TEN_UTILS_LIBRARY_PATH": "${workspaceFolder}/out/linux/x64/obj/core/src/utils/",
          "RUST_BACKTRACE": "1",
          "RUSTFLAGS": "-Zsanitizer=address",
        },
      },
      "env": {
        "RUST_BACKTRACE": "1",
      },
      "args": [
        "test_create_schema_invalid_json"
      ],
      "preRunCommands": [
        "script import pathlib;import subprocess;import lldb;rustc_sysroot = subprocess.getoutput(\"rustc --print sysroot\");rustlib_etc = pathlib.Path(rustc_sysroot) / \"lib\" / \"rustlib\" / \"etc\";lldb.debugger.HandleCommand(f'command script import \"{rustlib_etc / \"lldb_lookup.py\"}\"');lldb.debugger.HandleCommand(f'command source -s 0 \"{rustlib_etc / \"lldb_commands\"}\"')"
      ],
    },
    {
      "name": "app (c/c++) (lldb, launch)",
      "type": "lldb",
      "request": "launch",
      "program": "${workspaceFolder}/out/linux/x64/tests/ten_runtime/integration/cpp/check_start_graph/check_start_graph_app/bin/check_start_graph_app",
      "args": [],
      "cwd": "${workspaceFolder}/out/linux/x64/tests/ten_runtime/integration/cpp/check_start_graph/check_start_graph_app",
      "env": {
        "ASAN_OPTIONS": "use_sigaltstack=0",
      },
    },
    {
      "name": "app (c/c++) (cppdbg, launch)",
      "type": "cppdbg",
      "request": "launch",
      "program": "${workspaceFolder}/out/linux/x64/tests/ten_runtime/integration/nodejs/cpp_app_nodejs/cpp_app_nodejs_app/bin/cpp_app_nodejs_app",
      "args": [],
      "cwd": "${workspaceFolder}/out/linux/x64/tests/ten_runtime/integration/nodejs/cpp_app_nodejs/cpp_app_nodejs_app",
      "sourceFileMap": {
        "${workspaceFolder}": {
          "editorPath": "${workspaceFolder}",
          "useForBreakpoints": "true"
        }
      },
      "environment": [
        {
          "name": "NODE_PATH",
          "value": "${workspaceFolder}/out/linux/x64/tests/ten_runtime/integration/nodejs/cpp_app_nodejs/cpp_app_nodejs_app/ten_packages/system/ten_runtime_nodejs/lib:$NODE_PATH"
        }
      ]
    },
    {
      "name": "app (c/c++) (cppdbg, attach)",
      "type": "cppdbg",
      "request": "attach",
      "program": "${workspaceFolder}/out/linux/x64/tests/ten_runtime/integration/cpp/restful/wrk_concurrent/http_benchmark_app/bin/restful_app_source",
      "processId": "${command:pickProcess}",
      "MIMode": "gdb", // or lldb
      "setupCommands": [
        {
          "text": "-enable-pretty-printing",
          "ignoreFailures": true
        }
      ],
      "sourceFileMap": {
        "${workspaceFolder}": {
          "editorPath": "${workspaceFolder}",
          "useForBreakpoints": "true"
        }
      }
    },
    {
      "name": "app (c/c++) ffmpeg (lldb, launch)",
      "type": "lldb",
      "request": "launch",
      "program": "${workspaceFolder}/out/linux/x64/tests/ten_runtime/integration/cpp/restful/http_basic/restful/http_basic_app/bin/restful/http_basic_app_source",
      "args": [],
      "env": {
        "LD_LIBRARY_PATH": "${workspaceFolder}/out/linux/x64/tests/ten_runtime/integration/cpp/restful/http_basic/restful/http_basic_app/lib"
      },
      "cwd": "${workspaceFolder}/out/linux/x64/tests/ten_runtime/integration/cpp/restful/http_basic/restful/http_basic_app/",
    },
    {
      "name": "app (python) (debugpy, launch)",
      "type": "debugpy",
      "python": "/usr/bin/python3",
      "request": "launch",
      "program": "${workspaceFolder}/out/linux/x64/tests/ten_runtime/integration/python/call_api_after_closing_python/call_api_after_closing_python_app/main.py",
      "console": "integratedTerminal",
      "cwd": "${workspaceFolder}/out/linux/x64/tests/ten_runtime/integration/python/call_api_after_closing_python/call_api_after_closing_python_app",
      "env": {
        "PYTHONPATH": "${workspaceFolder}/out/linux/x64/tests/ten_runtime/integration/python/call_api_after_closing_python/call_api_after_closing_python_app/ten_packages/system/ten_runtime_python/lib:${workspaceFolder}/out/linux/x64/tests/ten_runtime/integration/python/call_api_after_closing_python/call_api_after_closing_python_app/ten_packages/system/ten_runtime_python/interface",
        "TEN_APP_BASE_DIR": "${workspaceFolder}/out/linux/x64/tests/ten_runtime/integration/python/call_api_after_closing_python/call_api_after_closing_python_app/",
        "LD_PRELOAD": "${workspaceFolder}/out/linux/x64/tests/ten_runtime/integration/python/call_api_after_closing_python/call_api_after_closing_python_app/ten_packages/system/ten_runtime/lib/libasan.so",
        "PYTHONMALLOC": "malloc",
        "TEN_ENABLE_PYTHON_DEBUG": "true",
      },
    },
    {
      "name": "app (python) (debugpy, remote attach)",
      "type": "debugpy",
      "request": "attach",
      "connect": {
        "host": "localhost",
        "port": 5678
      },
      "preLaunchTask": "delay 3 seconds",
      "justMyCode": false
    },
    {
      "name": "app (python) (debugpy, local attach)",
      "type": "debugpy",
      "request": "attach",
      "processId": "${command:pickProcess}",
    },
    {
      "name": "app (python) (cppdbg, launch)",
      "type": "cppdbg",
      "request": "launch",
      "program": "/home/wei/.python_venv/bin/python",
      "args": [
        "main.py"
      ],
      "environment": [
        {
          "name": "PYTHONPATH",
          "value": "${workspaceFolder}/out/linux/x64/tests/ten_runtime/integration/python/send_cmd_set_object_python/send_cmd_set_object_python_app/ten_packages/system/ten_runtime_python/lib:${workspaceFolder}/out/linux/x64/tests/ten_runtime/integration/python/send_cmd_set_object_python/send_cmd_set_object_python_app/ten_packages/system/ten_runtime_python/interface"
        },
        {
          "name": "TEN_APP_BASE_DIR",
          "value": "${workspaceFolder}/out/linux/x64/tests/ten_runtime/integration/python/send_cmd_set_object_python/send_cmd_set_object_python_app/"
        },
        {
          "name": "LD_PRELOAD",
          "value": "${workspaceFolder}/out/linux/x64/tests/ten_runtime/integration/python/send_cmd_set_object_python/send_cmd_set_object_python_app/ten_packages/system/ten_runtime/lib/libasan.so"
        },
        {
          "name": "PYTHONMALLOC",
          "value": "malloc"
        }
      ],
      "cwd": "${workspaceFolder}/out/linux/x64/tests/ten_runtime/integration/python/send_cmd_set_object_python/send_cmd_set_object_python_app",
      "additionalSOLibSearchPath": "${workspaceFolder}/out/linux/x64/tests/ten_runtime/integration/python/send_cmd_set_object_python/send_cmd_set_object_python_app/ten_packages/system/ten_runtime_python/lib:${workspaceFolder}/out/linux/x64/tests/ten_runtime/integration/python/send_cmd_set_object_python/send_cmd_set_object_python_app/ten_packages/system/ten_runtime/lib",
      "MIMode": "gdb",
    },
    {
      "name": "app (python) (lldb, launch)",
      "type": "lldb",
      "request": "launch",
      "program": "/usr/bin/python3",
      "args": [
        "main.py"
      ],
      "env": {
        "PYTHONPATH": "${workspaceFolder}/out/linux/x64/tests/ten_runtime/integration/python/aio_http_server_python/aio_http_server_python_app/ten_packages/system/ten_runtime_python/lib:${workspaceFolder}/out/linux/x64/tests/ten_runtime/integration/python/aio_http_server_python/aio_http_server_python_app/ten_packages/system/ten_runtime_python/interface",
        "TEN_APP_BASE_DIR": "${workspaceFolder}/out/linux/x64/tests/ten_runtime/integration/python/aio_http_server_python/aio_http_server_python_app/",
        "LD_PRELOAD": "${workspaceFolder}/out/linux/x64/tests/ten_runtime/integration/python/aio_http_server_python/aio_http_server_python_app/ten_packages/system/ten_runtime/lib/libasan.so",
        "PYTHONMALLOC": "malloc"
      },
      "cwd": "${workspaceFolder}/out/linux/x64/tests/ten_runtime/integration/python/aio_http_server_python/aio_http_server_python_app",
    },
    {
      "name": "app (python) (cppdbg, attach)",
      "type": "cppdbg",
      "request": "attach",
      "processId": "${command:pickProcess}",
      "program": "/usr/bin/python3",
      "additionalSOLibSearchPath": "${workspaceFolder}/out/linux/x64/tests/ten_runtime/integration/python/call_api_after_closing_python/call_api_after_closing_python_app/ten_packages/system/ten_runtime_python/lib:${workspaceFolder}/out/linux/x64/tests/ten_runtime/integration/python/call_api_after_closing_python/call_api_after_closing_python_app/ten_packages/system/ten_runtime/lib",
      "MIMode": "gdb",
      "setupCommands": [
        {
          "text": "-enable-pretty-printing",
          "ignoreFailures": true
        }
      ],
      "sourceFileMap": {
        "${workspaceFolder}": {
          "editorPath": "${workspaceFolder}",
          "useForBreakpoints": "true"
        }
      },
    },
    {
      "name": "app (nodejs, native) (lldb, launch)",
      "type": "lldb",
      "request": "launch",
      "program": "node",
      "args": [
        "${workspaceFolder}/out/linux/x64/tests/ten_runtime/integration/nodejs/call_api_after_closing_nodejs/call_api_after_closing_nodejs_app/build/start.js"
      ],
      "cwd": "${workspaceFolder}/out/linux/x64/tests/ten_runtime/integration/nodejs/call_api_after_closing_nodejs/call_api_after_closing_nodejs_app/",
      "env": {
        "LD_PRELOAD": "ten_packages/system/ten_runtime/lib/libasan.so",
        "NODE_PATH": "ten_packages/system/ten_runtime_nodejs/lib:$NODE_PATH",
        "LD_LIBRARY_PATH": "ten_packages/system/ten_runtime/lib",
      },
    },
    {
      "name": "app (nodejs, native) (cppdbg, launch)",
      "type": "cppdbg",
      "request": "launch",
      "program": "/usr/bin/node",
      "args": [
        "--expose-gc",
        "${workspaceFolder}/out/linux/x64/tests/ten_runtime/integration/nodejs/call_api_after_closing_nodejs/call_api_after_closing_nodejs_app/build/start.js"
      ],
      "cwd": "${workspaceFolder}/out/linux/x64/tests/ten_runtime/integration/nodejs/call_api_after_closing_nodejs/call_api_after_closing_nodejs_app/",
      "environment": [
        {
          "name": "LD_PRELOAD",
          "value": "ten_packages/system/ten_runtime/lib/libasan.so"
        },
        {
          "name": "NODE_PATH",
          "value": "ten_packages/system/ten_runtime_nodejs/lib:$NODE_PATH"
        },
        {
          "name": "LD_LIBRARY_PATH",
          "value": "ten_packages/system/ten_runtime/lib"
        },
        {
          "name": "LSAN_OPTIONS",
          "value": "verbosity=1:log_threads=1"
        },
        {
          "name": "TEN_ENABLE_MEMORY_TRACKING",
          "value": "true"
        }
      ],
      "sourceFileMap": {
        "${workspaceFolder}": {
          "editorPath": "${workspaceFolder}",
          "useForBreakpoints": "true"
        }
      }
    },
    {
      "name": "app (nodejs, js) (lldb, windows)",
      "type": "lldb",
      "request": "launch",
      "cwd": "${workspaceFolder}/out/win/x64/tests/ten_runtime/integration/default_ui_app_ts/solution/app/default_ui_app_ts",
      "program": "node",
      "args": [
        "--expose-gc",
        "build/start.js"
      ],
    },
    {
      "name": "app (nodejs, js) (launch)",
      "type": "node",
      "request": "launch",
      "cwd": "${workspaceFolder}/out/linux/x64/tests/ten_runtime/integration/default_ui_app_ts/solution/app/default_ui_app_ts/",
      "program": "${workspaceFolder}/out/linux/x64/tests/ten_runtime/integration/default_ui_app_ts/solution/app/default_ui_app_ts/build/start.js",
      "outputCapture": "std",
      "env": {
        "LD_PRELOAD": "lib/libasan.so",
        "NODE_PATH": "lib:$NODE_PATH",
      },
    },
    {
      "name": "app (golang) (go, launch)",
      "type": "go",
      "request": "launch",
      "mode": "auto",
      "output": "${workspaceFolder}/out/linux/x64/tests/ten_runtime/integration/python/go_app_python/go_app_python_app/bin/main",
      "cwd": "${workspaceFolder}/out/linux/x64/tests/ten_runtime/integration/python/go_app_python/go_app_python_app/",
      "program": "${workspaceFolder}/out/linux/x64/tests/ten_runtime/integration/python/go_app_python/go_app_python_app/",
      "env": {
        "LD_LIBRARY_PATH": "${workspaceFolder}/out/linux/x64/tests/ten_runtime/integration/python/go_app_python/go_app_python_app/lib",
        "DYLD_LIBRARY_PATH": "${workspaceFolder}/out/linux/x64/tests/ten_runtime/integration/python/go_app_python/go_app_python_app/lib",
        "CGO_LDFLAGS": "-L${workspaceFolder}/out/linux/x64/tests/ten_runtime/integration/python/go_app_python/go_app_python_app/lib -lten_runtime_go -Wl,-rpath,@loader_path/lib -Wl,-rpath,@loader_path/../lib"
      }
    },
    {
      "name": "app (golang) (go, attach)",
      "type": "go",
      "request": "attach",
      "mode": "local",
      "processId": 0,
      "stopOnEntry": true
    },
    {
      "name": "app (golang) (lldb, launch)",
      "type": "lldb",
      "request": "launch",
      "program": "${workspaceFolder}/out/linux/x64/tests/ten_runtime/integration/nodejs/go_app_websocket_server_nodejs/go_app_websocket_server_nodejs_app/bin/main",
      "cwd": "${workspaceFolder}/out/linux/x64/tests/ten_runtime/integration/nodejs/go_app_websocket_server_nodejs/go_app_websocket_server_nodejs_app/",
      "env": {
        "LD_LIBRARY_PATH": "${workspaceFolder}/out/linux/x64/tests/ten_runtime/integration/nodejs/go_app_websocket_server_nodejs/go_app_websocket_server_nodejs_app/ten_packages/system/ten_runtime/lib:${workspaceFolder}/out/linux/x64/tests/ten_runtime/integration/nodejs/access_property_go/access_property_go_app/ten_packages/system/ten_runtime_go/lib:${workspaceFolder}/out/linux/x64/tests/ten_runtime/integration/nodejs/access_property_go/access_property_go_app/ten_packages/system/ten_runtime_go/lib",
        "DYLD_LIBRARY_PATH": "${workspaceFolder}/out/linux/x64/tests/ten_runtime/integration/nodejs/go_app_websocket_server_nodejs/go_app_websocket_server_nodejs_app/lib",
        "CGO_LDFLAGS": "-L${workspaceFolder}/out/linux/x64/tests/ten_runtime/integration/nodejs/go_app_websocket_server_nodejs/go_app_websocket_server_nodejs_app/ten_packages/system/ten_runtime_go/lib -lten_runtime_go -Wl,-rpath,@loader_path/lib -Wl,-rpath,@loader_path/../lib",
        "TEN_ENABLE_PYTHON_DEBUG": "true",
        "NODE_PATH": "${workspaceFolder}/out/linux/x64/tests/ten_runtime/integration/nodejs/go_app_websocket_server_nodejs/go_app_websocket_server_nodejs_app/ten_packages/system/ten_runtime_nodejs/lib:$NODE_PATH",
      },
      "initCommands": [
        "process handle SIGURG --stop false --pass true"
      ]
    },
    {
      "name": "app (golang) (lldb, attach)",
      "type": "lldb",
      "request": "attach",
      "program": "${workspaceFolder}/out/linux/x64/tests/ten_runtime/integration/go/simple_http_server/simple_http_server_app/bin/main",
      "initCommands": [
        "process handle SIGURG --stop false --pass true"
      ],
      "pid": "${command:pickMyProcess}"
    },
    {
      "name": "standalone test (c/c++) (lldb, launch)",
      "type": "lldb",
      "request": "launch",
      "program": "${workspaceFolder}/out/linux/x64/tests/ten_runtime/integration/cpp/standalone_test_cpp/ext/bin/ext_test",
      "args": [],
      "cwd": "${workspaceFolder}/out/linux/x64/tests/ten_runtime/integration/cpp/standalone_test_cpp/ext",
      "env": {
        "ASAN_OPTIONS": "use_sigaltstack=0",
      },
    },
    {
      "name": "standalone test (python) (cppdbg, launch)",
      "type": "cppdbg",
      "request": "launch",
      "program": "/usr/bin/python3",
      "args": [
        "-m",
        "pytest",
        "-s",
        "tests/"
      ],
      "environment": [
        {
          "name": "PYTHONPATH",
          "value": "${workspaceFolder}/out/linux/x64/tests/ten_runtime/integration/python/standalone_test_async_python/default_async_extension_python/.ten/app/ten_packages/system/ten_runtime_python/lib:${workspaceFolder}/out/linux/x64/tests/ten_runtime/integration/python/standalone_test_async_python/default_async_extension_python/.ten/app/ten_packages/system/ten_runtime_python/interface:${workspaceFolder}/out/linux/x64/tests/ten_runtime/integration/python/standalone_test_async_python/default_async_extension_python/.ten/app"
        },
        {
          "name": "LD_PRELOAD",
          "value": "${workspaceFolder}/out/linux/x64/tests/ten_runtime/integration/python/standalone_test_async_python/default_async_extension_python/.ten/app/ten_packages/system/ten_runtime/lib/libasan.so"
        },
        {
          "name": "PYTHONMALLOC",
          "value": "malloc"
        },
        {
          "name": "PYTHONDEVMODE",
          "value": "1"
        }
      ],
      "cwd": "${workspaceFolder}/out/linux/x64/tests/ten_runtime/integration/python/standalone_test_async_python/default_async_extension_python",
      "additionalSOLibSearchPath": "${workspaceFolder}/out/linux/x64/tests/ten_runtime/integration/python/standalone_test_async_python/default_async_extension_python/.ten/app/ten_packages/system/ten_runtime_python/lib:${workspaceFolder}/out/linux/x64/tests/ten_runtime/integration/python/standalone_test_async_python/default_async_extension_python/.ten/app/ten_packages/system/ten_runtime/lib",
      "MIMode": "gdb",
    },
    {
      "name": "standalone test (python) (lldb, launch)",
      "type": "lldb",
      "request": "launch",
      "program": "/usr/bin/python3",
      "args": [
        "-m",
        "pytest",
        "-s",
        "tests/"
      ],
      "cwd": "${workspaceFolder}/out/linux/x64/tests/ten_runtime/integration/python/standalone_test_async_python/default_async_extension_python",
      "env": {
        "PYTHONPATH": "${workspaceFolder}/out/linux/x64/tests/ten_runtime/integration/python/standalone_test_async_python/default_async_extension_python/.ten/app/ten_packages/system/ten_runtime_python/lib:${workspaceFolder}/out/linux/x64/tests/ten_runtime/integration/python/standalone_test_async_python/default_async_extension_python/.ten/app/ten_packages/system/ten_runtime_python/interface:${workspaceFolder}/out/linux/x64/tests/ten_runtime/integration/python/standalone_test_async_python/default_async_extension_python/.ten/app",
        "LD_PRELOAD": "${workspaceFolder}/out/linux/x64/tests/ten_runtime/integration/python/standalone_test_async_python/default_async_extension_python/.ten/app/ten_packages/system/ten_runtime/lib/libasan.so",
        "PYTHONMALLOC": "malloc",
        "PYTHONDEVMODE": "1",
        "TEN_ENABLE_MEMORY_TRACKING": "true",
        "MALLOC_CHECK_": "3",
        "ASAN_OPTIONS": "detect_stack_use_after_return=1:color=always:unmap_shadow_on_exit=1:abort_on_error=1"
      },
    },
    {
      "name": "standalone test (python) (debugpy, launch)",
      "type": "debugpy",
      "request": "launch",
      "program": "${workspaceFolder}/out/linux/x64/tests/ten_runtime/integration/python/standalone_test_async_python/default_async_extension_python/tests/test_recv_msg_during_starting.py",
      "env": {
        "PYTHONMALLOC": "malloc",
        "PYTHONPATH": "${workspaceFolder}/out/linux/x64/tests/ten_runtime/integration/python/standalone_test_async_python/default_async_extension_python/.ten/app/ten_packages/system/ten_runtime_python/lib:${workspaceFolder}/out/linux/x64/tests/ten_runtime/integration/python/standalone_test_async_python/default_async_extension_python/.ten/app/ten_packages/system/ten_runtime_python/interface:${workspaceFolder}/out/linux/x64/tests/ten_runtime/integration/python/standalone_test_async_python/default_async_extension_python/.ten/app",
        "LD_PRELOAD": "${workspaceFolder}/out/linux/x64/tests/ten_runtime/integration/python/standalone_test_async_python/default_async_extension_python/.ten/app/ten_packages/system/ten_runtime/lib/libasan.so"
      }
    },
    {
      "name": "standalone test (go) (lldb, launch)",
      "type": "lldb",
      "request": "launch",
      "program": "${workspaceFolder}/out/linux/x64/tests/ten_runtime/integration/go/standalone_test_2_go/default_extension_go/.ten/app/bin/test.out",
      "args": [
        "-test.v"
      ],
      "cwd": "${workspaceFolder}/out/linux/x64/tests/ten_runtime/integration/go/standalone_test_2_go/default_extension_go",
      "env": {
        "LD_LIBRARY_PATH": "${workspaceFolder}/out/linux/x64/tests/ten_runtime/integration/go/standalone_test_2_go/default_extension_go/.ten/app/ten_packages/system/ten_runtime/lib:${workspaceFolder}/out/linux/x64/tests/ten_runtime/integration/go/standalone_test_2_go/default_extension_go/.ten/app/ten_packages/system/ten_runtime_go/lib",
      },
      "initCommands": [
        "process handle SIGURG --stop false --pass true"
      ]
    },
    {
      "name": "binding test (golang)",
      "type": "go",
      "request": "launch",
      "mode": "test",
      "program": "${workspaceFolder}/core/src/ten_runtime/binding/go/interface/ten_runtime",
      "env": {
        "LD_LIBRARY_PATH": "${workspaceFolder}/out/linux/x64",
        "DYLD_LIBRARY_PATH": "${workspaceFolder}/out/linux/x64",
        "CGO_LDFLAGS": "-L${workspaceFolder}/out/linux/x64 -lten_runtime_go -Wl,-rpath,@loader_path/lib -Wl,-rpath,@loader_path/../lib",
      },
      "args": [
        "-test.run",
        "TestNewVideoFrame"
      ]
    },
    {
      "name": "(AI agents) debug go",
      "type": "go",
      "request": "launch",
      "mode": "exec",
      "cwd": "${workspaceFolder}",
      "program": "${workspaceFolder}/ai_agents/agents/bin/worker",
      "env": {
        "LD_LIBRARY_PATH": "${workspaceFolder}/ai_agents/agents/ten_packages/system/ten_runtime_go/lib:${workspaceFolder}/ai_agents/agents/ten_packages/system/agora_rtc_sdk/lib:${workspaceFolder}/ai_agents/agents/ten_packages/system/azure_speech_sdk/lib",
        "TEN_APP_BASE_DIR": "${workspaceFolder}/agents"
      }
    },
    {
      "name": "(AI agents) debug python",
      "type": "debugpy",
      "request": "attach",
      "connect": {
        "host": "localhost",
        "port": 5678
      },
      "preLaunchTask": "start python AI agent"
    },
    {
      "name": "(AI agents) debug cpp",
      "type": "cppdbg",
      "request": "launch",
      "program": "${workspaceFolder}/ai_agents/agents/bin/worker",
      "cwd": "${workspaceFolder}",
      "environment": [
        {
          "name": "LD_LIBRARY_PATH",
          "value": "${workspaceFolder}/ai_agents/agents/ten_packages/system/agora_rtc_sdk/lib:${workspaceFolder}/ai_agents/agents/ten_packages/system/azure_speech_sdk/lib"
        },
        {
          "name": "CGO_LDFLAGS",
          "value": "-L${workspaceFolder}/ai_agents/agents/ten_packages/system/ten_runtime_go/lib -lten_runtime_go -Wl,-rpath,@loader_path/lib -Wl,-rpath,@loader_path/../lib"
        }
      ]
    }
  ],
  "compounds": [
    {
      "name": "mixed (golang + python + c++)",
      "configurations": [
        "app (golang) (lldb, launch)",
        "app (python) (debugpy, remote attach)"
      ]
    }
  ],
  "inputs": [
    {
      "id": "coreFileName",
      "type": "promptString",
      "description": "Enter core file path"
    }
  ]
}<|MERGE_RESOLUTION|>--- conflicted
+++ resolved
@@ -104,11 +104,7 @@
       "request": "launch",
       "program": "${workspaceFolder}/out/linux/x64/tests/standalone/ten_runtime_smoke_test",
       "args": [
-<<<<<<< HEAD
-        // "--gtest_filter=ExtensionTest.FailedToConnectToRemote2"
-=======
         "--gtest_filter=StartGraphTest.StartGraphWithMsgConversion"
->>>>>>> d095657e
       ],
       "cwd": "${workspaceFolder}/out/linux/x64/tests/standalone/",
       "environment": [
