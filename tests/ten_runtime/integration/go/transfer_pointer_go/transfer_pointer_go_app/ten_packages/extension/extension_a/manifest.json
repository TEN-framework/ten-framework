--- conflicted
+++ resolved
@@ -6,11 +6,7 @@
     {
       "type": "system",
       "name": "ten_runtime_go",
-<<<<<<< HEAD
-      "version": "0.11.43"
-=======
       "version": "0.11.44"
->>>>>>> a914c726
     }
   ],
   "package": {
