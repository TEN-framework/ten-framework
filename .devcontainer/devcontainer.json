// For format details, see https://aka.ms/devcontainer.json. For config options, see the
// README at: https://github.com/devcontainers/templates/tree/main/src/docker-existing-dockerfile
{
    "name": "ten_agent_dev",
<<<<<<< HEAD
    "image": "ghcr.io/ten-framework/ten_agent_build:0.2.0",
=======
    "image": "ghcr.io/ten-framework/ten_agent_build:0.2.1",
>>>>>>> b2e2a043
    "customizations": {
        "vscode": {
            "extensions": [
                "golang.go",
                "ms-vscode.cpptools"
            ]
        }
    },
    "workspaceMount": "source=${localWorkspaceFolder},target=/app,type=bind",
    "workspaceFolder": "/app",
    // Use 'forwardPorts' to make a list of ports inside the container available locally.
    "forwardPorts": [
        3000,
        8080,
        49483
    ],
    // Features to add to the dev container. More info: https://containers.dev/features.
    "features": {
        "ghcr.io/devcontainers/features/git:1": {},
        "ghcr.io/devcontainers/features/python:1": {},
        "ghcr.io/devcontainers/features/node:1": {}
    }
}<|MERGE_RESOLUTION|>--- conflicted
+++ resolved
@@ -2,11 +2,7 @@
 // README at: https://github.com/devcontainers/templates/tree/main/src/docker-existing-dockerfile
 {
     "name": "ten_agent_dev",
-<<<<<<< HEAD
-    "image": "ghcr.io/ten-framework/ten_agent_build:0.2.0",
-=======
     "image": "ghcr.io/ten-framework/ten_agent_build:0.2.1",
->>>>>>> b2e2a043
     "customizations": {
         "vscode": {
             "extensions": [
