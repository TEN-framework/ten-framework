--- conflicted
+++ resolved
@@ -1,10 +1,6 @@
 {
   "name": "ten_framework",
-<<<<<<< HEAD
-  "image": "ghcr.io/ten-framework/ten_agent_build:0.6.1",
-=======
   "image": "docker.theten.ai/ten-framework/ten_agent_build:0.6.4",
->>>>>>> e7cb957b
   "customizations": {
     "vscode": {
       "extensions": [
