--- conflicted
+++ resolved
@@ -2,13 +2,8 @@
 
 import React, { useEffect, useMemo, useRef, useState } from "react"
 import { useAppSelector } from "@/common"
-<<<<<<< HEAD
-import { TrulienceAvatar } from "trulience-sdk"
-import type { IMicrophoneAudioTrack } from "agora-rtc-sdk-ng"
-=======
 import { TrulienceAvatar } from "@trulience/react-sdk"
 import { IMicrophoneAudioTrack } from "agora-rtc-sdk-ng"
->>>>>>> 8e5cbba8
 import { Maximize, Minimize } from "lucide-react";
 import { cn } from "@/lib/utils";
 import { toast } from "sonner";
