--- conflicted
+++ resolved
@@ -56,13 +56,8 @@
     ) -> bytes:
         """Convert PCM audio data to WAV format bytes."""
         wav_buffer = io.BytesIO()
-<<<<<<< HEAD
-        with wave.open(wav_buffer, "wb") as wav_file:
-            # pylint: disable=no-member  # Wave_write has these methods
-=======
         # pylint: disable=no-member  # wave.open in 'wb' mode returns Wave_write, not Wave_read
         with wave.open(wav_buffer, "wb") as wav_file:
->>>>>>> 0b97286d
             wav_file.setnchannels(channels)
             wav_file.setsampwidth(2)  # 16-bit = 2 bytes
             wav_file.setframerate(sample_rate)
@@ -115,12 +110,7 @@
         ) as response:
             if response.status != 200:
                 error_text = await response.text()
-<<<<<<< HEAD
-                # pylint: disable=broad-exception-raised
-                raise Exception(
-=======
                 raise RuntimeError(
->>>>>>> 0b97286d
                     f"Apollo create model run failed: {response.status} - {error_text}"
                 )
 
@@ -157,12 +147,7 @@
         ) as response:
             if response.status not in (200, 201, 204):
                 error_text = await response.text()
-<<<<<<< HEAD
-                # pylint: disable=broad-exception-raised
-                raise Exception(
-=======
                 raise RuntimeError(
->>>>>>> 0b97286d
                     f"Apollo audio upload failed: {response.status} - {error_text}"
                 )
 
@@ -191,11 +176,7 @@
         url = f"{self.base_url}/v1/models/apollo/{model_run_id}"
         headers = {"x-api-key": self.api_key}
 
-<<<<<<< HEAD
-        for _ in range(max_attempts):
-=======
         for _attempt in range(max_attempts):
->>>>>>> 0b97286d
             async with self.session.get(url, headers=headers) as response:
                 if response.status != 200:
                     error_text = await response.text()
