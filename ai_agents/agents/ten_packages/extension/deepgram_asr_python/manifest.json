--- conflicted
+++ resolved
@@ -6,28 +6,20 @@
     {
       "type": "system",
       "name": "ten_runtime_python",
-      "version": "0.10.18"
+      "version": "0.10"
     },
     {
       "type": "system",
       "name": "ten_ai_base",
-<<<<<<< HEAD
       "version": "=0.6.10"
-=======
-      "version": "=0.6.9"
->>>>>>> 2a83ed97
     }
   ],
-  "interface": "../../system/ten_ai_base/api/asr-interface.json",
   "api": {
-<<<<<<< HEAD
     "interface": [
       {
         "import_uri": "../../system/ten_ai_base/api/asr-interface.json"
       }
     ],
-=======
->>>>>>> 2a83ed97
     "property": {
       "properties": {
         "api_key": {
