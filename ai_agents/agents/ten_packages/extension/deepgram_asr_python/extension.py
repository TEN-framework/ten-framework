--- conflicted
+++ resolved
@@ -202,10 +202,7 @@
             start_ms=start_ms,
             duration_ms=duration_ms,
             language=language,
-<<<<<<< HEAD
-=======
             words=[],
->>>>>>> d590c9cb
         )
         # print(f"send_asr_result: {asr_result}")
         await self.send_asr_result(asr_result)
