from datetime import datetime
import json
import os

from typing_extensions import override
from .const import (
    DUMP_FILE_NAME,
    MODULE_NAME_ASR,
)
from ten_ai_base.asr import (
    ASRBufferConfig,
    ASRBufferConfigModeKeep,
    ASRResult,
    AsyncASRBaseExtension,
)
from ten_ai_base.message import ModuleError, ModuleErrorVendorInfo, ModuleErrorCode
from ten_runtime import (
    AsyncTenEnv,
    AudioFrame,
)

import asyncio
from deepgram import (
    DeepgramClientOptions,
    LiveTranscriptionEvents,
    LiveOptions,
)
import deepgram
from .config import DeepgramASRConfig
from ten_ai_base.dumper import Dumper
from ten_ai_base.timeline import AudioTimeline
from .reconnect_manager import ReconnectManager


class DeepgramASRExtension(AsyncASRBaseExtension):
    def __init__(self, name: str):
        super().__init__(name)
        self.connected: bool = False
        self.client: deepgram.AsyncListenWebSocketClient | None = None
        self.config: DeepgramASRConfig | None = None
        self.audio_dumper: Dumper | None = None
        self.timeline: AudioTimeline = AudioTimeline()
        self.sent_user_audio_duration_ms_before_last_reset: int = 0
        self.last_finalize_timestamp: int = 0

        # Reconnection manager with retry limits and backoff strategy
        self.reconnect_manager: ReconnectManager | None = None

    @override
    def vendor(self) -> str:
        """Get the name of the ASR vendor."""
        return "deepgram"

    @override
    async def on_init(self, ten_env: AsyncTenEnv) -> None:
        await super().on_init(ten_env)
<<<<<<< HEAD
=======
        ten_env.log_info("DeepgramASRExtension on_init")
>>>>>>> 6305627f

        # Initialize reconnection manager
        self.reconnect_manager = ReconnectManager(logger=ten_env)

        config_json, _ = await ten_env.get_property_to_json("")

        try:
            self.config = DeepgramASRConfig.model_validate_json(config_json)
            self.config.update(self.config.params)
            ten_env.log_info(
                f"KEYPOINT vendor_config: {self.config.to_json(sensitive_handling=True)}"
            )

            if self.config.dump:
                dump_file_path = os.path.join(self.config.dump_path, DUMP_FILE_NAME)
                self.audio_dumper = Dumper(dump_file_path)
        except Exception as e:
            ten_env.log_error(f"invalid property: {e}")
            self.config = DeepgramASRConfig.model_validate_json("{}")
            await self.send_asr_error(
                ModuleError(
                    module=MODULE_NAME_ASR,
                    code=ModuleErrorCode.FATAL_ERROR.value,
                    message=str(e),
                ),
            )

    @override
    async def start_connection(self) -> None:
        assert self.config is not None
        self.ten_env.log_info("start_connection")

        try:
            if not self.config.api_key or self.config.api_key.strip() == "":
                error_msg = "Deepgram API key is required but not provided or is empty"
                ten_env.log_error(error_msg)
                await self.send_asr_error(
                    ModuleError(
                        module=MODULE_NAME_ASR,
                        code=ModuleErrorCode.FATAL_ERROR.value,
                        message=error_msg,
                    ),
                )
                return

<<<<<<< HEAD
            await self.stop_connection()

            self.client = deepgram.AsyncListenWebSocketClient(
                config=DeepgramClientOptions(
                    api_key=self.config.api_key,
                    options={"keepalive": "true"}
                )
            )

            if self.audio_dumper:
                await self.audio_dumper.start()

            await self._register_deepgram_event_handlers()

            options = LiveOptions(
                language=self.config.language,
                model=self.config.model,
                sample_rate=self.input_audio_sample_rate(),
                channels=self.input_audio_channels(),
                encoding=self.config.encoding,
                interim_results=self.config.interim_results,
                punctuate=self.config.punctuate,
=======
        if self.on_error:
            error_message = ErrorMessage(
                code=-1,
                message=error.to_json(),
                turn_id=0,
                module=ModuleType.ASR,
>>>>>>> 6305627f
            )

            # Update options with advanced params
            if self.config.advanced_params_json:
                try:
                    params: dict[str, str] = json.loads(self.config.advanced_params_json)
                    for key, value in params.items():
                        if hasattr(options, key) and not self.config.is_black_list_params(key):
                            self.ten_env.log_debug(f"set deepgram param: {key} = {value}")
                            setattr(options, key, value)
                except Exception as e:
                    self.ten_env.log_error(f"set deepgram param failed: {e}")

            self.ten_env.log_info(f"deepgram options: {options}")

            # Connect to websocket
            result = await self.client.start(options)
            if not result:
                self.ten_env.log_error("failed to connect to deepgram")
                await self.send_asr_error(
                    ModuleError(
                        module=MODULE_NAME_ASR,
                        code=ModuleErrorCode.NON_FATAL_ERROR.value,
                        message="failed to connect to deepgram",
                    )
                )
                asyncio.create_task(self._handle_reconnect())
            else:
                self.ten_env.log_info("start_connection completed")

        except Exception as e:
            self.ten_env.log_error(
                f"KEYPOINT start_connection failed: invalid vendor config: {e}"
            )
            await self.send_asr_error(
                ModuleError(
                    module=MODULE_NAME_ASR,
                    code=ModuleErrorCode.FATAL_ERROR.value,
                    message=str(e),
                ),
            )

    @override
    async def finalize(self, session_id: str | None) -> None:
        assert self.config is not None

        self.last_finalize_timestamp = int(datetime.now().timestamp() * 1000)
        self.ten_env.log_debug(
            f"KEYPOINT finalize start at {self.last_finalize_timestamp}]"
        )
        await self._handle_finalize_api()

    async def _register_deepgram_event_handlers(self):
        """Register event handlers for Deepgram WebSocket client."""
        assert self.client is not None
        # print("Registering Deepgram event handlers...")
        self.client.on(LiveTranscriptionEvents.Open, self._deepgram_event_handler_on_open)
        self.client.on(LiveTranscriptionEvents.Close, self._deepgram_event_handler_on_close)
        self.client.on(LiveTranscriptionEvents.Transcript, self._deepgram_event_handler_on_transcript)
        self.client.on(LiveTranscriptionEvents.Error, self._deepgram_event_handler_on_error)

    async def _handle_asr_result(
        self,
        text: str,
        final: bool,
        start_ms: int = 0,
        duration_ms: int = 0,
        language: str = "",
    ):
        """Handle the ASR result from Deepgram ASR."""
        assert self.config is not None

        if final:
            await self._finalize_end()

        asr_result = ASRResult(
            text=text,
            final=final,
            start_ms=start_ms,
            duration_ms=duration_ms,
            language=language,
        )
        # print(f"send_asr_result: {asr_result}")
        await self.send_asr_result(asr_result)

    async def _deepgram_event_handler_on_open(self, _, event):
        """Handle the open event from Deepgram."""
        self.ten_env.log_debug(f"deepgram event callback on_open: {event}")
        self.sent_user_audio_duration_ms_before_last_reset += (
            self.timeline.get_total_user_audio_duration()
        )
        self.timeline.reset()
        self.connected = True

        # Notify reconnect manager that connection is successful
        if self.reconnect_manager:
            self.reconnect_manager.mark_connection_successful()

    async def _deepgram_event_handler_on_close(self, *args, **kwargs):
        """Handle the close event from Deepgram."""
        self.ten_env.log_debug(f"deepgram event callback on_close: {args}, {kwargs}")
        self.connected = False

        if not self.stopped:
            self.ten_env.log_warn("Deepgram connection closed unexpectedly. Reconnecting...")
            await self._handle_reconnect()

    async def _deepgram_event_handler_on_transcript(self, _, result):
        """Handle the transcript event from Deepgram."""
        print(f"deepgram event callback on_transcript")
        assert self.config is not None

        # SimpleNamespace
        try:
            result_json = result.to_json()
            print(f"deepgram event callback on_transcript: {result_json}")
        except AttributeError:
            # SimpleNamespace no have to_json
            print("deepgram event callback on_transcript: SimpleNamespace object (no to_json method)")

        try:
            sentence = result.channel.alternatives[0].transcript

            if not sentence:
                return

            start_ms = int(result.start * 1000)  # convert seconds to milliseconds
            duration_ms = int(result.duration * 1000)  # convert seconds to milliseconds
            actual_start_ms = int(
                self.timeline.get_audio_duration_before_time(start_ms)
                + self.sent_user_audio_duration_ms_before_last_reset
            )
            is_final = result.is_final
            language = self.config.language

            self.ten_env.log_debug(
                f"deepgram event callback on_transcript: {sentence}, language: {language}, is_final: {is_final}"
            )

            await self._handle_asr_result(
                sentence,
                final=is_final,
                start_ms=actual_start_ms,
                duration_ms=duration_ms,
                language=language,
            )

        except Exception as e:
<<<<<<< HEAD
            self.ten_env.log_error(f"Error processing transcript: {e}")
=======
            self.ten_env.log_error(f"Error processing message: {e}")
            await self.send_asr_error(
                ErrorMessage(
                    code=1,
                    message=str(e),
                    turn_id=0,
                    module=ModuleType.ASR,
                ),
                None,
            )
>>>>>>> 6305627f

    async def _deepgram_event_handler_on_error(self, _, error):
        """Handle the error event from Deepgram."""
        self.ten_env.log_error(f"KEYPOINT vendor_error: {error.to_json()}")

        await self.send_asr_error(
            ModuleError(
                module=MODULE_NAME_ASR,
                code=ModuleErrorCode.NON_FATAL_ERROR.value,
                message=error.to_json(),
            ),
            ModuleErrorVendorInfo(
                vendor=self.vendor(),
                code=str(error.code) if hasattr(error, 'code') else "unknown",
                message=error.message if hasattr(error, 'message') else error.to_json(),
            ),
        )

    async def _handle_finalize_api(self):
        """Handle finalize with api mode."""
        assert self.config is not None

        if self.client is None:
            _ = self.ten_env.log_debug("finalize api: client is not connected")
            return

        await self.client.finalize()
        _ = self.ten_env.log_debug("finalize api completed")

    async def _handle_reconnect(self):
        """
        Handle a single reconnection attempt using the ReconnectManager.
        Connection success is determined by the _deepgram_event_handler_on_open callback.

        This method should be called repeatedly (e.g., after connection closed events)
        until either connection succeeds or max attempts are reached.
        """
        if not self.reconnect_manager:
            self.ten_env.log_error("ReconnectManager not initialized")
            return

        # Check if we can still retry
        if not self.reconnect_manager.can_retry():
            self.ten_env.log_warn("No more reconnection attempts allowed")
            await self.send_asr_error(
              ModuleError(
                module=MODULE_NAME_ASR,
                code=ModuleErrorCode.FATAL_ERROR.value,
                message="No more reconnection attempts allowed",
              )
            )
            return

        # Attempt a single reconnection
        success = await self.reconnect_manager.handle_reconnect(
            connection_func=self.start_connection, error_handler=self.send_asr_error
        )

        if success:
            self.ten_env.log_debug("Reconnection attempt initiated successfully")
        else:
            info = self.reconnect_manager.get_attempts_info()
            self.ten_env.log_debug(f"Reconnection attempt failed. Status: {info}")

    async def _finalize_end(self) -> None:
        """Handle finalize end logic."""
        if self.last_finalize_timestamp != 0:
            timestamp = int(datetime.now().timestamp() * 1000)
            latency = timestamp - self.last_finalize_timestamp
            self.ten_env.log_debug(
                f"KEYPOINT finalize end at {timestamp}, counter: {latency}"
            )
            self.last_finalize_timestamp = 0
            await self.send_asr_finalize_end()

    async def stop_connection(self) -> None:
        """Stop the Deepgram connection."""
        try:
            if self.client:
                await self.client.finish()
                self.client = None
                self.connected = False
                self.ten_env.log_info("deepgram connection stopped")
                if self.audio_dumper:
                    await self.audio_dumper.stop()
        except Exception as e:
            self.ten_env.log_error(f"Error stopping deepgram connection: {e}")

<<<<<<< HEAD
    @override
    def is_connected(self) -> bool:
        return self.connected and self.client is not None

    @override
    def buffer_strategy(self) -> ASRBufferConfig:
        return ASRBufferConfigModeKeep(byte_limit=1024 * 1024 * 10)
=======
    async def send_audio(
        self, frame: AudioFrame, session_id: str | None
    ) -> None:
        self.session_id = session_id
        frame_buf = frame.get_buf()
        return await self.client.send(frame_buf)

    def is_connected(self) -> bool:
        return self.connected and self.client is not None

    async def finalize(self, session_id: str | None) -> None:
        self.last_finalize_timestamp = int(datetime.now().timestamp() * 1000)
        self.ten_env.log_debug(
            f"deepgram drain start at {self.last_finalize_timestamp} session_id: {session_id}"
        )
        await self.client.finalize()

    async def _finalize_counter_if_needed(self, is_final: bool) -> None:
        if is_final and self.last_finalize_timestamp != 0:
            timestamp = int(datetime.now().timestamp() * 1000)
            latency = timestamp - self.last_finalize_timestamp
            self.ten_env.log_debug(
                f"KEYPOINT deepgram drain end at {timestamp}, counter: {latency}"
            )
            self.last_finalize_timestamp = 0
            await self.send_asr_finalize_end()
>>>>>>> 6305627f

    @override
    def input_audio_sample_rate(self) -> int:
        assert self.config is not None
        return self.config.sample_rate

    @override
    async def send_audio(self, frame: AudioFrame, session_id: str | None) -> bool:
        assert self.config is not None
        assert self.client is not None

        buf = frame.lock_buf()
        if self.audio_dumper:
            await self.audio_dumper.push_bytes(bytes(buf))
        self.timeline.add_user_audio(
            int(len(buf) / (self.config.sample_rate / 1000 * 2))
        )
        await self.client.send(bytes(buf))
        frame.unlock_buf(buf)

        return True<|MERGE_RESOLUTION|>--- conflicted
+++ resolved
@@ -54,21 +54,43 @@
     @override
     async def on_init(self, ten_env: AsyncTenEnv) -> None:
         await super().on_init(ten_env)
-<<<<<<< HEAD
-=======
         ten_env.log_info("DeepgramASRExtension on_init")
->>>>>>> 6305627f
 
         # Initialize reconnection manager
         self.reconnect_manager = ReconnectManager(logger=ten_env)
 
         config_json, _ = await ten_env.get_property_to_json("")
 
-        try:
-            self.config = DeepgramASRConfig.model_validate_json(config_json)
-            self.config.update(self.config.params)
-            ten_env.log_info(
-                f"KEYPOINT vendor_config: {self.config.to_json(sensitive_handling=True)}"
+    async def _handle_reconnect(self):
+        await asyncio.sleep(0.2)
+        await self.start_connection()
+
+    def _on_close(self, *args, **kwargs):
+        self.ten_env.log_info(
+            f"deepgram event callback on_close: {args}, {kwargs}"
+        )
+        self.connected = False
+        if not self.stopped:
+            self.ten_env.log_warn(
+                "Deepgram connection closed unexpectedly. Reconnecting..."
+            )
+            asyncio.create_task(self._handle_reconnect())
+
+    async def _on_open(self, _, event):
+        self.ten_env.log_info(f"deepgram event callback on_open: {event}")
+        self.connected = True
+
+    async def _on_error(self, _, error):
+        self.ten_env.log_error(
+            f"deepgram event callback on_error: {error.to_json()}"
+        )
+
+        if self.on_error:
+            error_message = ErrorMessage(
+                code=-1,
+                message=error.to_json(),
+                turn_id=0,
+                module=ModuleType.ASR,
             )
 
             if self.config.dump:
@@ -103,7 +125,6 @@
                 )
                 return
 
-<<<<<<< HEAD
             await self.stop_connection()
 
             self.client = deepgram.AsyncListenWebSocketClient(
@@ -126,14 +147,6 @@
                 encoding=self.config.encoding,
                 interim_results=self.config.interim_results,
                 punctuate=self.config.punctuate,
-=======
-        if self.on_error:
-            error_message = ErrorMessage(
-                code=-1,
-                message=error.to_json(),
-                turn_id=0,
-                module=ModuleType.ASR,
->>>>>>> 6305627f
             )
 
             # Update options with advanced params
@@ -282,20 +295,7 @@
             )
 
         except Exception as e:
-<<<<<<< HEAD
             self.ten_env.log_error(f"Error processing transcript: {e}")
-=======
-            self.ten_env.log_error(f"Error processing message: {e}")
-            await self.send_asr_error(
-                ErrorMessage(
-                    code=1,
-                    message=str(e),
-                    turn_id=0,
-                    module=ModuleType.ASR,
-                ),
-                None,
-            )
->>>>>>> 6305627f
 
     async def _deepgram_event_handler_on_error(self, _, error):
         """Handle the error event from Deepgram."""
@@ -341,11 +341,13 @@
         if not self.reconnect_manager.can_retry():
             self.ten_env.log_warn("No more reconnection attempts allowed")
             await self.send_asr_error(
-              ModuleError(
-                module=MODULE_NAME_ASR,
-                code=ModuleErrorCode.FATAL_ERROR.value,
-                message="No more reconnection attempts allowed",
-              )
+                ErrorMessage(
+                    code=1,
+                    message=str(e),
+                    turn_id=0,
+                    module=ModuleType.ASR,
+                ),
+                None,
             )
             return
 
@@ -384,15 +386,6 @@
         except Exception as e:
             self.ten_env.log_error(f"Error stopping deepgram connection: {e}")
 
-<<<<<<< HEAD
-    @override
-    def is_connected(self) -> bool:
-        return self.connected and self.client is not None
-
-    @override
-    def buffer_strategy(self) -> ASRBufferConfig:
-        return ASRBufferConfigModeKeep(byte_limit=1024 * 1024 * 10)
-=======
     async def send_audio(
         self, frame: AudioFrame, session_id: str | None
     ) -> None:
@@ -419,7 +412,6 @@
             )
             self.last_finalize_timestamp = 0
             await self.send_asr_finalize_end()
->>>>>>> 6305627f
 
     @override
     def input_audio_sample_rate(self) -> int:
