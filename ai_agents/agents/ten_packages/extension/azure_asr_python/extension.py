--- conflicted
+++ resolved
@@ -76,18 +76,105 @@
                     module=MODULE_NAME_ASR,
                     code=ModuleErrorCode.FATAL_ERROR.value,
                     message=str(e),
-<<<<<<< HEAD
-=======
                     turn_id=0,
                     module=ModuleType.ASR,
->>>>>>> 6305627f
                 ),
             )
 
-    @override
+        self.ten_env.log_debug(f"azure event callback on_recognizing: {result}")
+        text = result.get("Text", "")
+        start_ms = (
+            result.get("Offset", 0) // 10000
+        )  # Convert ticks to milliseconds
+        duration_ms = result.get("Duration", 0) // 10000  # Convert
+        await self._on_recognized_result(
+            text, final=False, start_ms=start_ms, duration_ms=duration_ms
+        )
+
+    async def _on_recognized(self, evt: speechsdk.SpeechRecognitionEventArgs):
+        """Handle the recognized event from Azure ASR."""
+        result = json.loads(evt.result.json)
+        self.ten_env.log_debug(f"azure event callback on_recognizing: {result}")
+        text = result.get("DisplayText", "")
+        start_ms = (
+            result.get("Offset", 0) // 10000
+        )  # Convert ticks to milliseconds
+        duration_ms = result.get("Duration", 0) // 10000  # Convert
+        await self._on_recognized_result(
+            text, final=True, start_ms=start_ms, duration_ms=duration_ms
+        )
+
+    async def _on_recognized_result(
+        self, text: str, final: bool, start_ms: int = 0, duration_ms: int = 0
+    ):
+        """Handle the recognized result from Azure ASR."""
+        try:
+            transcription = UserTranscription(
+                text=text,
+                final=final,
+                start_ms=start_ms,  # Placeholder, actual start time should be set
+                duration_ms=duration_ms,  # Placeholder, actual duration should be set
+                language=self.config.language,
+                words=[],
+                metadata={
+                    "session_id": self.session_id,
+                },
+            )
+            await self.send_asr_transcription(transcription)
+        except Exception as e:
+            self.ten_env.log_error(f"Error processing recognized result: {e}")
+            await self.send_asr_error(
+                ErrorMessage(
+                    code=1,
+                    message=str(e),
+                    turn_id=0,
+                    module=ModuleType.ASR,
+                ),
+                None,
+            )
+
+    async def _on_session_started(self, evt):
+        """Handle the session started event from Azure ASR."""
+        self.ten_env.log_info(f"azure event callback on_session_started: {evt}")
+        self.connected = True
+
+    async def _on_session_stopped(self, evt):
+        """Handle the session stopped event from Azure ASR."""
+        self.ten_env.log_debug(
+            f"azure event callback on_session_stopped: {evt}"
+        )
+        self.connected = False
+        if not self.stopped:
+            self.ten_env.log_warn(
+                "azure session stopped unexpectedly. Reconnecting..."
+            )
+            asyncio.create_task(self._handle_reconnect())
+
+    async def _on_canceled(self, evt):
+        """Handle the canceled event from Azure ASR."""
+        self.ten_env.log_error(f"azure event callback on_canceled: {evt}")
+
+        details = speechsdk.CancellationDetails(evt.result)
+        self.ten_env.log_error(
+            f"[azure] CANCELED: reason={details.reason}, error_code={details.code}, details={details.error_details}"
+        )
+
+        await self.send_asr_error(
+            ErrorMessage(
+                code=-1,
+                message="received on_canceled event from Azure ASR",
+                turn_id=0,
+                module=ModuleType.ASR,
+            ),
+            ErrorMessageVendorInfo(
+                vendor="azure",
+                code=details.code,
+                message=details.error_details,
+            ),
+        )
+
     async def start_connection(self) -> None:
         assert self.config is not None
-        self.ten_env.log_info("start_connection")
 
         try:
             speech_config = speechsdk.SpeechConfig(
@@ -102,11 +189,6 @@
                     module=MODULE_NAME_ASR,
                     code=ModuleErrorCode.FATAL_ERROR.value,
                     message=str(e),
-<<<<<<< HEAD
-=======
-                    turn_id=0,
-                    module=ModuleType.ASR,
->>>>>>> 6305627f
                 ),
             )
 
@@ -147,8 +229,49 @@
             self.client = speechsdk.SpeechRecognizer(
                 speech_config=speech_config,
                 audio_config=audio_config,
-                auto_detect_source_language_config=speechsdk.AutoDetectSourceLanguageConfig(
-                    languages=self.config.language_list
+            )
+
+            loop = asyncio.get_running_loop()
+
+            self.client.recognizing.connect(
+                lambda evt: loop.call_soon_threadsafe(
+                    asyncio.create_task, self._on_recognizing(evt)
+                )
+            )
+            self.client.recognized.connect(
+                lambda evt: loop.call_soon_threadsafe(
+                    asyncio.create_task, self._on_recognized(evt)
+                )
+            )
+            self.client.session_started.connect(
+                lambda evt: loop.call_soon_threadsafe(
+                    asyncio.create_task, self._on_session_started(evt)
+                )
+            )
+            self.client.session_stopped.connect(
+                lambda evt: loop.call_soon_threadsafe(
+                    asyncio.create_task, self._on_session_stopped(evt)
+                )
+            )
+            self.client.canceled.connect(
+                lambda evt: loop.call_soon_threadsafe(
+                    asyncio.create_task, self._on_canceled(evt)
+                )
+            )
+
+            result_future = self.client.start_continuous_recognition_async()
+            await loop.run_in_executor(None, result_future.get)
+            self.ten_env.log_info("start_connection completed")
+        except Exception as e:
+            self.ten_env.log_error(
+                f"Error starting azure connection: {traceback.format_exc()}"
+            )
+            await self.send_asr_error(
+                ErrorMessage(
+                    code=1,
+                    message=str(e),
+                    turn_id=0,
+                    module=ModuleType.ASR,
                 ),
             )
         else:
@@ -349,7 +472,6 @@
         self, evt: speechsdk.SessionEventArgs
     ):
         """Handle the session started event from Azure ASR."""
-<<<<<<< HEAD
         self.ten_env.log_debug(
             f"azure event callback on_session_started, session_id: {evt.session_id}"
         )
@@ -357,9 +479,6 @@
             self.timeline.get_total_user_audio_duration()
         )
         self.timeline.reset()
-=======
-        self.ten_env.log_info(f"azure event callback on_session_started: {evt}")
->>>>>>> 6305627f
         self.connected = True
 
     async def _azure_event_handler_on_session_stopped(
@@ -380,30 +499,12 @@
     ):
         """Handle the canceled event from Azure ASR."""
 
-        cancellation_details = evt.cancellation_details
-        self.ten_env.log_error(
-            f"KEYPOINT vendor_error, code: {cancellation_details.code}, reason: {cancellation_details.reason}, error_details: {cancellation_details.error_details}"
-        )
-        await self.send_asr_error(
-<<<<<<< HEAD
-            ModuleError(
-                module=MODULE_NAME_ASR,
-                code=ModuleErrorCode.NON_FATAL_ERROR.value,
-                message=cancellation_details.error_details,
-=======
-            ErrorMessage(
-                code=-1,
-                message="received on_canceled event from Azure ASR",
-                turn_id=0,
-                module=ModuleType.ASR,
->>>>>>> 6305627f
-            ),
-            ModuleErrorVendorInfo(
-                vendor="microsoft",
-                code=str(cancellation_details.code),
-                message=cancellation_details.error_details,
-            ),
-        )
+    async def send_audio(
+        self, frame: AudioFrame, session_id: str | None
+    ) -> None:
+        self.session_id = session_id
+        frame_buf = frame.get_buf()
+        self.stream.write(bytes(frame_buf))
 
     async def _azure_event_handler_on_speech_start_detected(
         self, evt: speechsdk.RecognitionEventArgs
@@ -466,7 +567,6 @@
         self.timeline.add_silence_audio(self.config.mute_pkg_duration_ms)
         self.ten_env.log_debug("finalize mute pkg completed")
 
-<<<<<<< HEAD
     async def _handle_reconnect(self):
         """
         Handle a single reconnection attempt using the ReconnectManager.
@@ -488,25 +588,6 @@
         success = await self.reconnect_manager.handle_reconnect(
             connection_func=self.start_connection, error_handler=self.send_asr_error
         )
-=======
-            result_future = self.client.start_continuous_recognition_async()
-            await loop.run_in_executor(None, result_future.get)
-            self.ten_env.log_info("start_connection completed")
-        except Exception as e:
-            self.ten_env.log_error(
-                f"Error starting azure connection: {traceback.format_exc()}"
-            )
-            await self.send_asr_error(
-                ErrorMessage(
-                    code=1,
-                    message=str(e),
-                    turn_id=0,
-                    module=ModuleType.ASR,
-                ),
-                None,
-            )
-            await self._handle_reconnect()
->>>>>>> 6305627f
 
         if success:
             self.ten_env.log_debug("Reconnection attempt initiated successfully")
@@ -514,7 +595,6 @@
             info = self.reconnect_manager.get_attempts_info()
             self.ten_env.log_debug(f"Reconnection attempt failed. Status: {info}")
 
-<<<<<<< HEAD
     async def _finalize_end(self) -> None:
         if self.last_finalize_timestamp != 0:
             timestamp = int(datetime.now().timestamp() * 1000)
@@ -524,14 +604,6 @@
             )
             self.last_finalize_timestamp = 0
             await self.send_asr_finalize_end()
-=======
-    async def send_audio(
-        self, frame: AudioFrame, session_id: str | None
-    ) -> None:
-        self.session_id = session_id
-        frame_buf = frame.get_buf()
-        self.stream.write(bytes(frame_buf))
->>>>>>> 6305627f
 
     async def stop_connection(self) -> None:
         if self.client:
@@ -556,22 +628,10 @@
 
         return self.config.sample_rate
 
-<<<<<<< HEAD
     @override
     async def send_audio(self, frame: AudioFrame, session_id: str | None) -> bool:
         assert self.config is not None
         assert self.stream is not None
-=======
-    async def _finalize_counter_if_needed(self, is_final: bool) -> None:
-        if is_final and self.last_finalize_timestamp != 0:
-            timestamp = int(datetime.now().timestamp() * 1000)
-            latency = timestamp - self.last_finalize_timestamp
-            self.ten_env.log_debug(
-                f"KEYPOINT azure drain end at {timestamp}, counter: {latency}"
-            )
-            self.last_finalize_timestamp = 0
-            await self.send_asr_finalize_end()
->>>>>>> 6305627f
 
         buf = frame.lock_buf()
         if self.audio_dumper:
