from datetime import datetime
import json
import os

from typing_extensions import override
from .const import (
    FINALIZE_MODE_DISCONNECT,
    FINALIZE_MODE_MUTE_PKG,
    DUMP_FILE_NAME,
    MODULE_NAME_ASR,
)
from ten_ai_base.asr import (
    ASRBufferConfig,
    ASRBufferConfigModeKeep,
    ASRResult,
    AsyncASRBaseExtension,
)
from ten_ai_base.message import ModuleError, ModuleErrorVendorInfo, ModuleErrorCode
from ten_runtime import (
    AsyncTenEnv,
    AudioFrame,
)

import asyncio
import azure.cognitiveservices.speech as speechsdk
from .config import AzureASRConfig
from ten_ai_base.dumper import Dumper
from ten_ai_base.timeline import AudioTimeline
from .reconnect_manager import ReconnectManager


class AzureASRExtension(AsyncASRBaseExtension):
    def __init__(self, name: str):
        super().__init__(name)
        self.connected: bool = False
        self.client: speechsdk.SpeechRecognizer | None = None
        self.connection: speechsdk.Connection | None = None
        self.stream: speechsdk.audio.PushAudioInputStream | None = None
        self.config: AzureASRConfig | None = None
        self.audio_dumper: Dumper | None = None
        self.timeline: AudioTimeline = AudioTimeline()
        self.sent_user_audio_duration_ms_before_last_reset: int = 0
        self.last_finalize_timestamp: int = 0

        # Reconnection manager with retry limits and backoff strategy
        self.reconnect_manager: ReconnectManager | None = None

    @override
    def vendor(self) -> str:
        return "microsoft"

    @override
    async def on_init(self, ten_env: AsyncTenEnv) -> None:
        await super().on_init(ten_env)

        # Initialize reconnection manager
        self.reconnect_manager = ReconnectManager(logger=ten_env)

        config_json, _ = await ten_env.get_property_to_json("")

        try:
            self.config = AzureASRConfig.model_validate_json(config_json)
            self.config.update(self.config.params)
            ten_env.log_info(
                f"KEYPOINT vendor_config: {self.config.to_json(sensitive_handling=True)}"
            )

            if self.config.dump:
                dump_file_path = os.path.join(self.config.dump_path, DUMP_FILE_NAME)
                self.audio_dumper = Dumper(dump_file_path)
        except Exception as e:
            ten_env.log_error(f"invalid property: {e}")
            self.config = AzureASRConfig.model_validate_json("{}")
            await self.send_asr_error(
                ModuleError(
                    module=MODULE_NAME_ASR,
                    code=ModuleErrorCode.FATAL_ERROR.value,
                    message=str(e),
                ),
            )

    @override
    async def start_connection(self) -> None:
        assert self.config is not None
        self.ten_env.log_info("start_connection")

        try:
            speech_config = speechsdk.SpeechConfig(
                subscription=self.config.key, region=self.config.region
            )
        except Exception as e:
            self.ten_env.log_error(
                f"KEYPOINT start_connection failed: invalid vendor config: {e}"
            )
            await self.send_asr_error(
                ModuleError(
                    module=MODULE_NAME_ASR,
                    code=ModuleErrorCode.FATAL_ERROR.value,
                    message=str(e),
                ),
            )

            return

        stream_format = speechsdk.audio.AudioStreamFormat(
            channels=self.input_audio_channels(),
            samples_per_second=self.input_audio_sample_rate(),
            bits_per_sample=self.input_audio_sample_width() * 8,
            wave_stream_format=speechsdk.audio.AudioStreamWaveFormat.PCM,
        )

        self.stream = speechsdk.audio.PushAudioInputStream(stream_format=stream_format)
        audio_config = speechsdk.audio.AudioConfig(stream=self.stream)

        # Set the silence timeout to 100ms by default.
        speech_config.set_property(
            speechsdk.PropertyId.Speech_SegmentationSilenceTimeoutMs, "100"
        )

        # Dump the Azure SDK log to the dump path if dump is enabled.
        if self.config.dump and self.config.dump_path:
            azure_log_file_path = os.path.join(self.config.dump_path, "azure_sdk.log")
            speech_config.set_property(
                speechsdk.PropertyId.Speech_LogFilename, azure_log_file_path
            )

        if self.config.advanced_params_json:
            try:
                params: dict[str, str] = json.loads(self.config.advanced_params_json)
                for key, value in params.items():
                    self.ten_env.log_debug(f"set azure param: {key} = {value}")
                    speech_config.set_property_by_name(key, value)
            except Exception as e:
                self.ten_env.log_error(f"set azure param failed: {e}")

        if len(self.config.language_list) > 1:
            self.client = speechsdk.SpeechRecognizer(
                speech_config=speech_config,
                audio_config=audio_config,
                auto_detect_source_language_config=speechsdk.AutoDetectSourceLanguageConfig(
                    languages=self.config.language_list
                ),
            )
        else:
            self.client = speechsdk.SpeechRecognizer(
                speech_config=speech_config,
                audio_config=audio_config,
                language=self.config.primary_language(),
            )

        if len(self.config.phrase_list) > 0:
            phrase_list_grammar = speechsdk.PhraseListGrammar.from_recognizer(
                self.client
            )
            for phrase in self.config.phrase_list:
                phrase_list_grammar.addPhrase(phrase)

        if self.audio_dumper:
            await self.audio_dumper.start()

        await self._register_azure_event_handlers()
        self.client.start_continuous_recognition()
        self.ten_env.log_info("start_connection completed")

    @override
    async def finalize(self, session_id: str | None) -> None:
        assert self.config is not None

        self.last_finalize_timestamp = int(datetime.now().timestamp() * 1000)
        _ = self.ten_env.log_debug(
            f"KEYPOINT finalize start at {self.last_finalize_timestamp}]"
        )
        if self.config.finalize_mode == FINALIZE_MODE_DISCONNECT:
            await self._handle_finalize_disconnect()
        elif self.config.finalize_mode == FINALIZE_MODE_MUTE_PKG:
            await self._handle_finalize_mute_pkg()
        else:
            _ = self.ten_env.log_error(
                f"Unknown finalize mode: {self.config.finalize_mode}"
            )

    async def _register_azure_event_handlers(self):
        loop = asyncio.get_running_loop()
        assert self.client is not None
        self.client.recognizing.connect(
            lambda evt: loop.call_soon_threadsafe(
                asyncio.create_task, self._azure_event_handler_on_recognizing(evt)
            )
        )
        self.client.recognized.connect(
            lambda evt: loop.call_soon_threadsafe(
                asyncio.create_task, self._azure_event_handler_on_recognized(evt)
            )
        )
        self.client.session_started.connect(
            lambda evt: loop.call_soon_threadsafe(
                asyncio.create_task, self._azure_event_handler_on_session_started(evt)
            )
        )
        self.client.session_stopped.connect(
            lambda evt: loop.call_soon_threadsafe(
                asyncio.create_task, self._azure_event_handler_on_session_stopped(evt)
            )
        )
        self.client.canceled.connect(
            lambda evt: loop.call_soon_threadsafe(
                asyncio.create_task, self._azure_event_handler_on_canceled(evt)
            )
        )
        self.client.speech_start_detected.connect(
            lambda evt: loop.call_soon_threadsafe(
                asyncio.create_task,
                self._azure_event_handler_on_speech_start_detected(evt),
            )
        )
        self.client.speech_end_detected.connect(
            lambda evt: loop.call_soon_threadsafe(
                asyncio.create_task,
                self._azure_event_handler_on_speech_end_detected(evt),
            )
        )

        self.connection = speechsdk.Connection.from_recognizer(self.client)
        self.connection.connected.connect(
            lambda evt: loop.call_soon_threadsafe(
                asyncio.create_task, self._azure_event_handler_on_connected(evt)
            )
        )
        self.connection.disconnected.connect(
            lambda evt: loop.call_soon_threadsafe(
                asyncio.create_task, self._azure_event_handler_on_disconnected(evt)
            )
        )

    async def _handle_asr_result(
        self,
        text: str,
        final: bool,
        start_ms: int = 0,
        duration_ms: int = 0,
        language: str = "",
    ):
        """Handle the ASR result from Azure ASR."""
        assert self.config is not None

        if final:
            await self._finalize_end()

        asr_result = ASRResult(
            text=text,
            final=final,
            start_ms=start_ms,
            duration_ms=duration_ms,
            language=language,
<<<<<<< HEAD
=======
            words=[],
>>>>>>> d590c9cb
        )

        await self.send_asr_result(asr_result)

    async def _azure_event_handler_on_recognizing(
        self, evt: speechsdk.SpeechRecognitionEventArgs
    ):
        """Handle the recognizing event from Azure ASR."""
        assert self.config is not None

        text = evt.result.text
        start_ms = evt.result.offset // 10000
        duration_ms = evt.result.duration // 10000
        actual_start_ms = int(
            self.timeline.get_audio_duration_before_time(start_ms)
            + self.sent_user_audio_duration_ms_before_last_reset
        )
        language = self.config.primary_language()
        if len(self.config.language_list) > 1:
            try:
                result_json = json.loads(evt.result.json)
                language_in_result: str = result_json["PrimaryLanguage"]["Language"]
                if language_in_result != "":
                    language = language_in_result
            except Exception as e:
                self.ten_env.log_error(f"get language from result json failed: {e}")

        if evt.result.no_match_details:
            self.ten_env.log_error(
                f"azure event callback on_recognizing: no match details: {evt.result.no_match_details}"
            )

        self.ten_env.log_debug(
            f"azure event callback on_recognizing: {text}, language: {language}, full_json: {evt.result.json}"
        )

        await self._handle_asr_result(
            text,
            final=False,
            start_ms=actual_start_ms,
            duration_ms=duration_ms,
            language=language,
        )

    async def _azure_event_handler_on_recognized(
        self, evt: speechsdk.SpeechRecognitionEventArgs
    ):
        """Handle the recognized event from Azure ASR."""
        assert self.config is not None

        text = evt.result.text
        start_ms = evt.result.offset // 10000
        duration_ms = evt.result.duration // 10000
        actual_start_ms = int(
            self.timeline.get_audio_duration_before_time(start_ms)
            + self.sent_user_audio_duration_ms_before_last_reset
        )
        language = self.config.primary_language()
        if len(self.config.language_list) > 1:
            try:
                result_json = json.loads(evt.result.json)
                language_in_result: str = result_json["PrimaryLanguage"]["Language"]
                if language_in_result != "":
                    language = language_in_result
            except Exception as e:
                self.ten_env.log_error(f"get language from result json failed: {e}")

        if evt.result.no_match_details:
            self.ten_env.log_error(
                f"azure event callback on_recognized: no match details: {evt.result.no_match_details}"
            )

        self.ten_env.log_debug(
            f"azure event callback on_recognized: {text}, language: {language}, full_json: {evt.result.json}"
        )
        await self._handle_asr_result(
            text,
            final=True,
            start_ms=actual_start_ms,
            duration_ms=duration_ms,
            language=language,
        )

    async def _azure_event_handler_on_session_started(
        self, evt: speechsdk.SessionEventArgs
    ):
        """Handle the session started event from Azure ASR."""
        self.ten_env.log_debug(
            f"azure event callback on_session_started, session_id: {evt.session_id}"
        )
        self.sent_user_audio_duration_ms_before_last_reset += (
            self.timeline.get_total_user_audio_duration()
        )
        self.timeline.reset()
        self.connected = True

    async def _azure_event_handler_on_session_stopped(
        self, evt: speechsdk.SessionEventArgs
    ):
        """Handle the session stopped event from Azure ASR."""
        self.ten_env.log_debug(
            f"azure event callback on_session_stopped, session_id: {evt.session_id}"
        )
        self.connected = False

        if not self.stopped:
            self.ten_env.log_warn("azure session stopped unexpectedly. Reconnecting...")
            await self._handle_reconnect()

    async def _azure_event_handler_on_canceled(
        self, evt: speechsdk.SpeechRecognitionCanceledEventArgs
    ):
        """Handle the canceled event from Azure ASR."""

        cancellation_details = evt.cancellation_details
        self.ten_env.log_error(
            f"KEYPOINT vendor_error, code: {cancellation_details.code}, reason: {cancellation_details.reason}, error_details: {cancellation_details.error_details}"
        )
        await self.send_asr_error(
            ModuleError(
                module=MODULE_NAME_ASR,
                code=ModuleErrorCode.NON_FATAL_ERROR.value,
                message=cancellation_details.error_details,
            ),
            ModuleErrorVendorInfo(
                vendor="microsoft",
                code=str(cancellation_details.code),
                message=cancellation_details.error_details,
            ),
        )

    async def _azure_event_handler_on_speech_start_detected(
        self, evt: speechsdk.RecognitionEventArgs
    ):
        """Handle the speech start detected event from Azure ASR."""
        self.ten_env.log_debug(
            f"azure event callback on_speech_start_detected, session_id: {evt.session_id}"
        )

    async def _azure_event_handler_on_speech_end_detected(
        self, evt: speechsdk.RecognitionEventArgs
    ):
        """Handle the speech end detected event from Azure ASR."""
        self.ten_env.log_debug(
            f"azure event callback on_speech_end_detected, session_id: {evt.session_id}"
        )

    async def _azure_event_handler_on_connected(
        self, evt: speechsdk.ConnectionEventArgs
    ):
        """Handle the connected event from Azure ASR."""
        self.ten_env.log_debug(
            f"azure event callback on_connected, session_id: {evt.session_id}"
        )

        # Notify reconnect manager that connection is successful
        if self.reconnect_manager:
            self.reconnect_manager.mark_connection_successful()

    async def _azure_event_handler_on_disconnected(
        self, evt: speechsdk.ConnectionEventArgs
    ):
        """Handle the disconnected event from Azure ASR."""
        self.ten_env.log_debug(
            f"azure event callback on_disconnected, session_id: {evt.session_id}"
        )

    async def _handle_finalize_disconnect(self):
        assert self.config is not None

        if self.client is None:
            _ = self.ten_env.log_debug("finalize disconnect: client is not connected")
            return

        self.client.stop_continuous_recognition()
        _ = self.ten_env.log_debug("finalize disconnect completed")

    async def _handle_finalize_mute_pkg(self):
        assert self.config is not None

        if self.stream is None:
            _ = self.ten_env.log_debug("finalize mute pkg: stream is not initialized")
            return

        empty_audio_bytes_len = int(
            self.config.mute_pkg_duration_ms * self.config.sample_rate / 1000 * 2
        )
        frame = bytearray(empty_audio_bytes_len)
        self.stream.write(bytes(frame))
        self.timeline.add_silence_audio(self.config.mute_pkg_duration_ms)
        self.ten_env.log_debug("finalize mute pkg completed")

    async def _handle_reconnect(self):
        """
        Handle a single reconnection attempt using the ReconnectManager.
        Connection success is determined by the _azure_event_handler_on_connected callback.

        This method should be called repeatedly (e.g., after session_stopped events)
        until either connection succeeds or max attempts are reached.
        """
        if not self.reconnect_manager:
            self.ten_env.log_error("ReconnectManager not initialized")
            return

        # Check if we can still retry
        if not self.reconnect_manager.can_retry():
            self.ten_env.log_warn("No more reconnection attempts allowed")
            return

        # Attempt a single reconnection
        success = await self.reconnect_manager.handle_reconnect(
            connection_func=self.start_connection, error_handler=self.send_asr_error
        )

        if success:
            self.ten_env.log_debug("Reconnection attempt initiated successfully")
        else:
            info = self.reconnect_manager.get_attempts_info()
            self.ten_env.log_debug(f"Reconnection attempt failed. Status: {info}")

    async def _finalize_end(self) -> None:
        if self.last_finalize_timestamp != 0:
            timestamp = int(datetime.now().timestamp() * 1000)
            latency = timestamp - self.last_finalize_timestamp
            self.ten_env.log_debug(
                f"KEYPOINT finalize end at {timestamp}, counter: {latency}"
            )
            self.last_finalize_timestamp = 0
            await self.send_asr_finalize_end()

    async def stop_connection(self) -> None:
        if self.client:
            self.client.stop_continuous_recognition()
            self.client = None
            self.connected = False
            self.ten_env.log_info("azure connection stopped")
            if self.audio_dumper:
                await self.audio_dumper.stop()

    @override
    def is_connected(self) -> bool:
        return self.connected and self.client is not None

    @override
    def buffer_strategy(self) -> ASRBufferConfig:
        return ASRBufferConfigModeKeep(byte_limit=1024 * 1024 * 10)

    @override
    def input_audio_sample_rate(self) -> int:
        assert self.config is not None

        return self.config.sample_rate

    @override
    async def send_audio(self, frame: AudioFrame, session_id: str | None) -> bool:
        assert self.config is not None
        assert self.stream is not None

        buf = frame.lock_buf()
        if self.audio_dumper:
            await self.audio_dumper.push_bytes(bytes(buf))
        self.timeline.add_user_audio(
            int(len(buf) / (self.config.sample_rate / 1000 * 2))
        )
        self.stream.write(bytes(buf))
        frame.unlock_buf(buf)

        return True<|MERGE_RESOLUTION|>--- conflicted
+++ resolved
@@ -252,10 +252,7 @@
             start_ms=start_ms,
             duration_ms=duration_ms,
             language=language,
-<<<<<<< HEAD
-=======
             words=[],
->>>>>>> d590c9cb
         )
 
         await self.send_asr_result(asr_result)
