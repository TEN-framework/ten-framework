{
  "type": "extension",
  "name": "soniox_asr_python",
<<<<<<< HEAD
  "version": "0.2.3",
=======
  "version": "0.2.4",
>>>>>>> cc35cfad
  "dependencies": [
    {
      "type": "system",
      "name": "ten_runtime_python",
      "version": "0.11"
    },
    {
      "type": "system",
      "name": "ten_ai_base",
      "version": "0.7"
    }
  ],
  "package": {
    "include": [
      "manifest.json",
      "property.json",
      "**.py",
      "requirements.txt",
      "docs/**",
      "*.md"
    ]
  },
  "api": {},
  "scripts": {
    "test": "tests/bin/start"
  }
}<|MERGE_RESOLUTION|>--- conflicted
+++ resolved
@@ -1,11 +1,7 @@
 {
   "type": "extension",
   "name": "soniox_asr_python",
-<<<<<<< HEAD
-  "version": "0.2.3",
-=======
   "version": "0.2.4",
->>>>>>> cc35cfad
   "dependencies": [
     {
       "type": "system",
