{
  "type": "extension",
  "name": "aws_asr_python",
<<<<<<< HEAD
  "version": "0.2.0",
=======
  "version": "0.2.1",
>>>>>>> cff50332
  "display_name": {
    "locales": {
      "en-US": {
        "content": "AWS ASR Python Extension"
      },
      "zh-CN": {
        "content": "AWS ASR Python 扩展"
      },
      "zh-TW": {
        "content": "AWS ASR Python 擴充"
      },
      "ja-JP": {
        "content": "AWS ASR Python 拡張"
      },
      "ko-KR": {
        "content": "AWS ASR Python 확장"
      }
    }
  },
  "description": {
    "locales": {
      "en-US": {
        "content": "AWS ASR Python Extension"
      },
      "zh-CN": {
        "content": "使用 Python 语言编写的 AWS ASR 扩展"
      },
      "zh-TW": {
        "content": "使用 Python 語言編寫的 AWS ASR 擴充"
      },
      "ja-JP": {
        "content": "Pythonで書かれた AWS ASR 拡張"
      },
      "ko-KR": {
        "content": "Python으로 작성된 AWS ASR 확장"
      }
    }
  },
  "readme": {
    "locales": {
      "en-US": {
        "import_uri": "docs/README.en-US.md"
      },
      "zh-CN": {
        "import_uri": "docs/README.zh-CN.md"
      },
      "zh-TW": {
        "import_uri": "docs/README.zh-TW.md"
      },
      "ja-JP": {
        "import_uri": "docs/README.ja-JP.md"
      },
      "ko-KR": {
        "import_uri": "docs/README.ko-KR.md"
      }
    }
  },
  "tags": [
    "python",
    "aws",
    "asr"
  ],
  "dependencies": [
    {
      "type": "system",
      "name": "ten_runtime_python",
      "version": "0.11"
    },
    {
      "type": "system",
      "name": "ten_ai_base",
      "version": "0.7"
    }
  ],
  "api": {
    "interface": [
      {
        "import_uri": "../../system/ten_ai_base/api/asr-interface.json"
      }
    ],
    "property": {
      "properties": {
        "params": {
          "type": "object",
          "properties": {
            "region": {
              "type": "string"
            },
            "access_key_id": {
              "type": "string"
            },
            "secret_access_key": {
              "type": "string"
            },
            "language_code": {
              "type": "string"
            },
            "media_sample_rate_hz": {
              "type": "uint32"
            },
            "media_encoding": {
              "type": "string"
            }
          }
        }
      }
    }
  },
  "scripts": {
    "test": "tests/bin/start"
  },
  "package": {
    "include": [
      "manifest.json",
      "property.json",
      "**.py",
      "requirements.txt",
      "docs/**"
    ]
  }
}<|MERGE_RESOLUTION|>--- conflicted
+++ resolved
@@ -1,11 +1,7 @@
 {
   "type": "extension",
   "name": "aws_asr_python",
-<<<<<<< HEAD
-  "version": "0.2.0",
-=======
   "version": "0.2.1",
->>>>>>> cff50332
   "display_name": {
     "locales": {
       "en-US": {
