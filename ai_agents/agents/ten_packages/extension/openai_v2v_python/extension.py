#
#
# Agora Real Time Engagement
# Created by Wei Hu in 2024-08.
# Copyright (c) 2024 Agora IO. All rights reserved.
#
#
import asyncio
import base64
import json
from enum import Enum
import traceback
import time
import numpy as np
<<<<<<< HEAD
from datetime import datetime
from typing import Iterable, Literal
=======
from typing import Iterable
>>>>>>> b70cfe84

from ten import (
    AudioFrame,
    AsyncTenEnv,
    Cmd,
    StatusCode,
    CmdResult,
    Data,
)
from ten.audio_frame import AudioFrameDataFmt
from ten_ai_base.const import CMD_PROPERTY_RESULT, CMD_TOOL_CALL
from dataclasses import dataclass
from ten_ai_base.config import BaseConfig
from ten_ai_base.chat_memory import (
    ChatMemory,
    EVENT_MEMORY_EXPIRED,
    EVENT_MEMORY_APPENDED,
)
from ten_ai_base.usage import (
    LLMUsage,
    LLMCompletionTokensDetails,
    LLMPromptTokensDetails,
)
from ten_ai_base.types import (
    LLMToolMetadata,
    LLMToolResult,
    LLMChatCompletionContentPartParam,
)
from ten_ai_base.llm import AsyncLLMBaseExtension
from .realtime.connection import RealtimeApiConnection
from .realtime.struct import (
    ItemCreate,
    SessionCreated,
    ItemCreated,
    UserMessageItemParam,
    AssistantMessageItemParam,
    ItemInputAudioTranscriptionCompleted,
    ItemInputAudioTranscriptionFailed,
    ResponseCreated,
    ResponseDone,
    ResponseAudioTranscriptDelta,
    ResponseTextDelta,
    ResponseAudioTranscriptDone,
    ResponseTextDone,
    ResponseOutputItemDone,
    ResponseOutputItemAdded,
    ResponseAudioDelta,
    ResponseAudioDone,
    InputAudioBufferSpeechStarted,
    InputAudioBufferSpeechStopped,
    ResponseFunctionCallArgumentsDone,
    ErrorMessage,
    ItemDelete,
    ItemTruncate,
    SessionUpdate,
    SessionUpdateParams,
    InputAudioTranscription,
    ContentType,
    FunctionCallOutputItemParam,
    ResponseCreate,
    ServerVADUpdateParams,
    SemanticVADUpdateParams,
)

CMD_IN_FLUSH = "flush"
CMD_IN_ON_USER_JOINED = "on_user_joined"
CMD_IN_ON_USER_LEFT = "on_user_left"
CMD_OUT_FLUSH = "flush"


class Role(str, Enum):
    User = "user"
    Assistant = "assistant"


@dataclass
class OpenAIRealtimeConfig(BaseConfig):
    base_uri: str = "wss://api.openai.com"
    api_key: str = ""
    path: str = "/v1/realtime"
    model: str = "gpt-4o-realtime-preview"
    language: str = "en-US"
    prompt: str = ""
    temperature: float = 0.5
    max_tokens: int = 1024
    voice: str = "alloy"
    server_vad: bool = True
    audio_out: bool = True
    input_transcript: bool = True
    sample_rate: int = 24000
    vad_type: Literal["server_vad", "semantic_vad"] = "server_vad"
    vad_eagerness: Literal["low", "medium", "high", "auto"] = "auto"
    vad_threshold: float = 0.5
    vad_prefix_padding_ms: int = 300
    vad_silence_duration_ms: int = 500
    vendor: str = ""
    stream_id: int = 0
    dump: bool = False
    greeting: str = ""
    max_history: int = 20
    enable_storage: bool = False

    def build_ctx(self) -> dict:
        return {
            "language": self.language,
            "model": self.model,
        }


class OpenAIRealtimeExtension(AsyncLLMBaseExtension):

    def __init__(self, name: str):
        super().__init__(name)
        self.ten_env: AsyncTenEnv = None
        self.conn = None
        self.session = None
        self.session_id = None

        self.config: OpenAIRealtimeConfig = None
        self.stopped: bool = False
        self.connected: bool = False
        self.buffer: bytearray = b""
        self.memory: ChatMemory = None
        self.total_usage: LLMUsage = LLMUsage()
        self.users_count = 0

        self.stream_id: int = 0
        self.remote_stream_id: int = 0
        self.channel_name: str = ""
        self.audio_len_threshold: int = 5120

        self.completion_times = []
        self.connect_times = []
        self.first_token_times = []

        self.buff: bytearray = b""
        self.transcript: str = ""
        self.ctx: dict = {}
        self.input_end = time.time()

    async def on_init(self, ten_env: AsyncTenEnv) -> None:
        await super().on_init(ten_env)
        ten_env.log_debug("on_init")

    async def on_start(self, ten_env: AsyncTenEnv) -> None:
        await super().on_start(ten_env)
        ten_env.log_debug("on_start")
        self.ten_env = ten_env

        self.loop = asyncio.get_event_loop()

        self.config = await OpenAIRealtimeConfig.create_async(ten_env=ten_env)
        ten_env.log_info(f"config: {self.config}")

        if not self.config.api_key:
            ten_env.log_error("api_key is required")
            return

        try:
            self.memory = ChatMemory(self.config.max_history)

            if self.config.enable_storage:
                [result, _] = await ten_env.send_cmd(Cmd.create("retrieve"))
                if result.get_status_code() == StatusCode.OK:
                    try:
                        history = json.loads(
                            result.get_property_string("response")
                        )
                        for i in history:
                            self.memory.put(i)
                        ten_env.log_info(f"on retrieve context {history}")
                    except Exception as e:
                        ten_env.log_error(
                            f"Failed to handle retrieve result {e}"
                        )
                else:
                    ten_env.log_warn("Failed to retrieve content")

            self.memory.on(EVENT_MEMORY_EXPIRED, self._on_memory_expired)
            self.memory.on(EVENT_MEMORY_APPENDED, self._on_memory_appended)

            self.ctx = self.config.build_ctx()
            self.ctx["greeting"] = self.config.greeting

            self.conn = RealtimeApiConnection(
                ten_env=ten_env,
                base_uri=self.config.base_uri,
                path=self.config.path,
                api_key=self.config.api_key,
                model=self.config.model,
                vendor=self.config.vendor,
            )
            ten_env.log_info("Finish init client")

            self.loop.create_task(self._loop())
        except Exception as e:
            traceback.print_exc()
            self.ten_env.log_error(f"Failed to init client {e}")

    async def on_stop(self, ten_env: AsyncTenEnv) -> None:
        await super().on_stop(ten_env)
        ten_env.log_info("on_stop")

        self.stopped = True

    async def on_audio_frame(
        self, _: AsyncTenEnv, audio_frame: AudioFrame
    ) -> None:
        try:
            stream_id = audio_frame.get_property_int("stream_id")
            if self.channel_name == "":
                self.channel_name = audio_frame.get_property_string("channel")

            if self.remote_stream_id == 0:
                self.remote_stream_id = stream_id

            frame_buf = audio_frame.get_buf()
            self._dump_audio_if_need(frame_buf, Role.User)

            await self._on_audio(frame_buf)
            if not self.config.server_vad:
                self.input_end = time.time()
        except Exception as e:
            traceback.print_exc()
            self.ten_env.log_error(
                f"OpenAIV2VExtension on audio frame failed {e}"
            )

    async def on_cmd(self, ten_env: AsyncTenEnv, cmd: Cmd) -> None:
        cmd_name = cmd.get_name()
        ten_env.log_debug("on_cmd name {}".format(cmd_name))

        status = StatusCode.OK
        detail = "success"

        if cmd_name == CMD_IN_FLUSH:
            # Will only flush if it is client side vad
            await self._flush()
            await ten_env.send_cmd(Cmd.create(CMD_OUT_FLUSH))
            ten_env.log_info("on flush")
        elif cmd_name == CMD_IN_ON_USER_JOINED:
            self.users_count += 1
            # Send greeting when first user joined
            if self.users_count == 1:
                await self._greeting()
        elif cmd_name == CMD_IN_ON_USER_LEFT:
            self.users_count -= 1
        else:
            # Register tool
            await super().on_cmd(ten_env, cmd)
            return

        cmd_result = CmdResult.create(status)
        cmd_result.set_property_string("detail", detail)
        await ten_env.return_result(cmd_result, cmd)

    # Not support for now
    async def on_data(self, ten_env: AsyncTenEnv, data: Data) -> None:
        pass

    async def _loop(self):
        try:
            start_time = time.time()
            await self.conn.connect()
            self.connect_times.append(time.time() - start_time)
            item_id = ""  # For truncate
            response_id = ""
            content_index = 0
            session_start_ms = int(
                time.time() * 1000
            )  # Use proper timestamp in milliseconds
            flushed = set()

            self.ten_env.log_info("Client loop started")
            async for message in self.conn.listen():
                try:
                    # self.ten_env.log_info(f"Received message: {message.type}")
                    match message:
                        case SessionCreated():
                            self.ten_env.log_info(
                                f"Session is created: {message.session}"
                            )
                            self.session_id = message.session.id
                            self.session = message.session
                            await self._update_session()

                            history = self.memory.get()
                            for h in history:
                                if h["role"] == "user":
                                    await self.conn.send_request(
                                        ItemCreate(
                                            item=UserMessageItemParam(
                                                content=[
                                                    {
                                                        "type": ContentType.InputText,
                                                        "text": h["content"],
                                                    }
                                                ]
                                            )
                                        )
                                    )
                                elif h["role"] == "assistant":
                                    await self.conn.send_request(
                                        ItemCreate(
                                            item=AssistantMessageItemParam(
                                                content=[
                                                    {
                                                        "type": ContentType.InputText,
                                                        "text": h["content"],
                                                    }
                                                ]
                                            )
                                        )
                                    )
                            self.ten_env.log_info(
                                f"Finish send history {history}"
                            )
                            self.memory.clear()

                            if not self.connected:
                                self.connected = True
                                await self._greeting()
                        case ItemInputAudioTranscriptionCompleted():
                            self.ten_env.log_info(
                                f"On request transcript {message.transcript}"
                            )
                            self._send_transcript(
                                message.transcript, Role.User, True
                            )
                            self.memory.put(
                                {
                                    "role": "user",
                                    "content": message.transcript,
                                    "id": message.item_id,
                                }
                            )
                        case ItemInputAudioTranscriptionFailed():
                            self.ten_env.log_warn(
                                f"On request transcript failed {message.item_id} {message.error}"
                            )
                        case ItemCreated():
                            self.ten_env.log_info(
                                f"On item created {message.item}"
                            )
                        case ResponseCreated():
                            response_id = message.response.id
                            self.ten_env.log_info(
                                f"On response created {response_id}"
                            )
                        case ResponseDone():
                            msg_resp_id = message.response.id
                            status = message.response.status
                            if msg_resp_id == response_id:
                                response_id = ""
                            self.ten_env.log_info(
                                f"On response done {msg_resp_id} {status} {message.response.usage}"
                            )
                            if message.response.usage:
                                pass
                                # await self._update_usage(message.response.usage)
                        case ResponseAudioTranscriptDelta():
                            self.ten_env.log_info(
                                f"On response transcript delta {message.response_id} {message.output_index} {message.content_index} {message.delta}"
                            )
                            if message.response_id in flushed:
                                self.ten_env.log_warn(
                                    f"On flushed transcript delta {message.response_id} {message.output_index} {message.content_index} {message.delta}"
                                )
                                continue
                            self._send_transcript(
                                message.delta, Role.Assistant, False
                            )
                        case ResponseTextDelta():
                            self.ten_env.log_info(
                                f"On response text delta {message.response_id} {message.output_index} {message.content_index} {message.delta}"
                            )
                            if message.response_id in flushed:
                                self.ten_env.log_warn(
                                    f"On flushed text delta {message.response_id} {message.output_index} {message.content_index} {message.delta}"
                                )
                                continue
                            if item_id != message.item_id:
                                item_id = message.item_id
                                self.first_token_times.append(
                                    time.time() - self.input_end
                                )
                            self._send_transcript(
                                message.delta, Role.Assistant, False
                            )
                        case ResponseAudioTranscriptDone():
                            self.ten_env.log_info(
                                f"On response transcript done {message.output_index} {message.content_index} {message.transcript}"
                            )
                            if message.response_id in flushed:
                                self.ten_env.log_warn(
                                    f"On flushed transcript done {message.response_id}"
                                )
                                continue
                            self.memory.put(
                                {
                                    "role": "assistant",
                                    "content": message.transcript,
                                    "id": message.item_id,
                                }
                            )
                            self.transcript = ""
                            self._send_transcript("", Role.Assistant, True)
                        case ResponseTextDone():
                            self.ten_env.log_info(
                                f"On response text done {message.output_index} {message.content_index} {message.text}"
                            )
                            if message.response_id in flushed:
                                self.ten_env.log_warn(
                                    f"On flushed text done {message.response_id}"
                                )
                                continue
                            self.completion_times.append(
                                time.time() - self.input_end
                            )
                            self.transcript = ""
                            self._send_transcript("", Role.Assistant, True)
                        case ResponseOutputItemDone():
                            self.ten_env.log_info(
                                f"Output item done {message.item}"
                            )
                        case ResponseOutputItemAdded():
                            self.ten_env.log_info(
                                f"Output item added {message.output_index} {message.item}"
                            )
                        case ResponseAudioDelta():
                            if message.response_id in flushed:
                                self.ten_env.log_warn(
                                    f"On flushed audio delta {message.response_id} {message.item_id} {message.content_index}"
                                )
                                continue
                            if item_id != message.item_id:
                                item_id = message.item_id
                                self.first_token_times.append(
                                    time.time() - self.input_end
                                )
                            content_index = message.content_index
                            await self._on_audio_delta(message.delta)
                        case ResponseAudioDone():
                            self.completion_times.append(
                                time.time() - self.input_end
                            )
                        case InputAudioBufferSpeechStarted():
                            self.ten_env.log_info(
                                f"On server listening, in response {response_id}, last item {item_id}"
                            )
                            # Calculate proper truncation time - elapsed milliseconds since session start
                            current_ms = int(time.time() * 1000)
                            end_ms = current_ms - session_start_ms
                            if (
                                item_id and end_ms > 0
                            ):  # Only truncate if we have a valid positive timestamp
                                truncate = ItemTruncate(
                                    item_id=item_id,
                                    content_index=content_index,
                                    audio_end_ms=end_ms,
                                )
                                await self.conn.send_request(truncate)
                            if self.config.server_vad:
                                await self._flush()
                            if response_id and self.transcript:
                                transcript = self.transcript + "[interrupted]"
                                self._send_transcript(
                                    transcript, Role.Assistant, True
                                )
                                self.transcript = ""
                                # memory leak, change to lru later
                                flushed.add(response_id)
                            item_id = ""
                        case InputAudioBufferSpeechStopped():
                            # Only for server vad
                            self.input_end = time.time()
                            # Update session start to properly track relative timing
                            session_start_ms = (
                                int(time.time() * 1000) - message.audio_end_ms
                            )
                            self.ten_env.log_info(
                                f"On server stop listening, audio_end_ms: {message.audio_end_ms}, session_start_ms updated to: {session_start_ms}"
                            )
                        case ResponseFunctionCallArgumentsDone():
                            tool_call_id = message.call_id
                            name = message.name
                            arguments = message.arguments
                            self.ten_env.log_info(f"need to call func {name}")
                            self.loop.create_task(
                                self._handle_tool_call(
                                    tool_call_id, name, arguments
                                )
                            )
                        case ErrorMessage():
                            self.ten_env.log_error(
                                f"Error message received: {message.error}"
                            )
                        case _:
                            self.ten_env.log_debug(
                                f"Not handled message {message}"
                            )
                except Exception as e:
                    traceback.print_exc()
                    self.ten_env.log_error(
                        f"Error processing message: {message} {e}"
                    )

            self.ten_env.log_info("Client loop finished")
        except Exception as e:
            traceback.print_exc()
            self.ten_env.log_error(f"Failed to handle loop {e}")

        # clear so that new session can be triggered
        self.connected = False
        self.remote_stream_id = 0

        if not self.stopped:
            await self.conn.close()
            await asyncio.sleep(0.5)
            self.ten_env.log_info("Reconnect")

            self.conn = RealtimeApiConnection(
                ten_env=self.ten_env,
                base_uri=self.config.base_uri,
                path=self.config.path,
                api_key=self.config.api_key,
                model=self.config.model,
                vendor=self.config.vendor,
            )

            self.loop.create_task(self._loop())

    async def _on_memory_expired(self, message: dict) -> None:
        self.ten_env.log_info(f"Memory expired: {message}")
        item_id = message.get("item_id")
        if item_id:
            await self.conn.send_request(ItemDelete(item_id=item_id))

    async def _on_memory_appended(self, message: dict) -> None:
        self.ten_env.log_info(f"Memory appended: {message}")
        if not self.config.enable_storage:
            return

        role = message.get("role")
        stream_id = self.remote_stream_id if role == Role.User else 0
        try:
            d = Data.create("append")
            d.set_property_string("text", message.get("content"))
            d.set_property_string("role", role)
            d.set_property_int("stream_id", stream_id)
            asyncio.create_task(self.ten_env.send_data(d))
        except Exception as e:
            self.ten_env.log_error(
                f"Error send append_context data {message} {e}"
            )

    # Direction: IN
    async def _on_audio(self, buff: bytearray):
        self.buff += buff
        # Buffer audio
        if self.connected and len(self.buff) >= self.audio_len_threshold:
            await self.conn.send_audio_data(self.buff)
            self.buff = b""

    async def _update_session(self) -> None:
        tools = []

        def tool_dict(tool: LLMToolMetadata):
            t = {
                "type": "function",
                "name": tool.name,
                "description": tool.description,
                "parameters": {
                    "type": "object",
                    "properties": {},
                    "required": [],
                    "additionalProperties": False,
                },
            }

            for param in tool.parameters:
                t["parameters"]["properties"][param.name] = {
                    "type": param.type,
                    "description": param.description,
                }
                if param.required:
                    t["parameters"]["required"].append(param.name)

            return t

        if self.available_tools:
            tool_prompt = "You have several tools that you can get help from:\n"
            for t in self.available_tools:
                tool_prompt += f"- ***{t.name}***: {t.description}"
            self.ctx["tools"] = tool_prompt
            tools = [tool_dict(t) for t in self.available_tools]
        prompt = self._replace(self.config.prompt)

        self.ten_env.log_info(f"update session {prompt} {tools}")
        if self.config.vad_type == "server_vad":
            vad_params = ServerVADUpdateParams(
                threshold=self.config.vad_threshold,
                prefix_padding_ms=self.config.vad_prefix_padding_ms,
                silence_duration_ms=self.config.vad_silence_duration_ms,
            )
        else:  # semantic vad
            vad_params = SemanticVADUpdateParams(
                eagerness=self.config.vad_eagerness,
            )
        su = SessionUpdate(
            session=SessionUpdateParams(
                instructions=prompt,
                model=self.config.model,
                tool_choice="auto" if self.available_tools else "none",
                tools=tools,
                turn_detection=vad_params,
            )
        )
        if self.config.audio_out:
            su.session.voice = self.config.voice
        else:
            su.session.modalities = ["text"]

        if self.config.input_transcript:
            su.session.input_audio_transcription = InputAudioTranscription(
                model="whisper-1"
            )
        await self.conn.send_request(su)

    async def on_tools_update(
        self, _: AsyncTenEnv, tool: LLMToolMetadata
    ) -> None:
        """Called when a new tool is registered. Implement this method to process the new tool."""
        self.ten_env.log_info(f"on tools update {tool}")
        # await self._update_session()

    def _replace(self, prompt: str) -> str:
        result = prompt
        for token, value in self.ctx.items():
            result = result.replace("{" + token + "}", value)
        return result

    # Direction: OUT
    async def _on_audio_delta(self, delta: bytes) -> None:
        audio_data = base64.b64decode(delta)
        self.ten_env.log_debug(
            f"on_audio_delta audio_data len {len(audio_data)} samples {len(audio_data) // 2}"
        )
        self._dump_audio_if_need(audio_data, Role.Assistant)

        f = AudioFrame.create("pcm_frame")
        f.set_sample_rate(self.config.sample_rate)
        f.set_bytes_per_sample(2)
        f.set_number_of_channels(1)
        f.set_data_fmt(AudioFrameDataFmt.INTERLEAVE)
        f.set_samples_per_channel(len(audio_data) // 2)
        f.alloc_buf(len(audio_data))
        buff = f.lock_buf()
        buff[:] = audio_data
        f.unlock_buf(buff)
        await self.ten_env.send_audio_frame(f)

    def _send_transcript(
        self, content: str, role: Role, is_final: bool
    ) -> None:
        def is_punctuation(char):
            if char in [",", "，", ".", "。", "?", "？", "!", "！"]:
                return True
            return False

        def parse_sentences(sentence_fragment, content):
            sentences = []
            current_sentence = sentence_fragment
            for char in content:
                current_sentence += char
                if is_punctuation(char):
                    # Check if the current sentence contains non-punctuation characters
                    stripped_sentence = current_sentence
                    if any(c.isalnum() for c in stripped_sentence):
                        sentences.append(stripped_sentence)
                    current_sentence = ""  # Reset for the next sentence

            remain = current_sentence  # Any remaining characters form the incomplete sentence
            return sentences, remain

        def send_data(
            ten_env: AsyncTenEnv,
            sentence: str,
            stream_id: int,
            role: str,
            is_final: bool,
        ):
            try:
                d = Data.create("text_data")
                d.set_property_string("text", sentence)
                d.set_property_bool("end_of_segment", is_final)
                d.set_property_string("role", role)
                d.set_property_int("stream_id", stream_id)
                ten_env.log_info(
                    f"send transcript text [{sentence}] stream_id {stream_id} is_final {is_final} end_of_segment {is_final} role {role}"
                )
                asyncio.create_task(ten_env.send_data(d))
            except Exception as e:
                ten_env.log_error(
                    f"Error send text data {role}: {sentence} {is_final} {e}"
                )

        stream_id = self.remote_stream_id if role == Role.User else 0
        try:
            if role == Role.Assistant and not is_final:
                sentences, self.transcript = parse_sentences(
                    self.transcript, content
                )
                for s in sentences:
                    send_data(self.ten_env, s, stream_id, role, is_final)
            else:
                send_data(self.ten_env, content, stream_id, role, is_final)
        except Exception as e:
            self.ten_env.log_error(
                f"Error send text data {role}: {content} {is_final} {e}"
            )

    def _dump_audio_if_need(self, buf: bytearray, role: Role) -> None:
        if not self.config.dump:
            return

        with open(
            "{}_{}.pcm".format(role, self.channel_name), "ab"
        ) as dump_file:
            dump_file.write(buf)

    async def _handle_tool_call(
        self, tool_call_id: str, name: str, arguments: str
    ) -> None:
        self.ten_env.log_info(
            f"_handle_tool_call {tool_call_id} {name} {arguments}"
        )
        cmd: Cmd = Cmd.create(CMD_TOOL_CALL)
        cmd.set_property_string("name", name)
        cmd.set_property_from_json("arguments", arguments)
        [result, _] = await self.ten_env.send_cmd(cmd)

        tool_response = ItemCreate(
            item=FunctionCallOutputItemParam(
                call_id=tool_call_id,
                output='{"success":false}',
            )
        )
        if result.get_status_code() == StatusCode.OK:
            tool_result: LLMToolResult = json.loads(
                result.get_property_to_json(CMD_PROPERTY_RESULT)
            )

            result_content = tool_result["content"]
            tool_response.item.output = json.dumps(
                self._convert_to_content_parts(result_content)
            )
            self.ten_env.log_info(f"tool_result: {tool_call_id} {tool_result}")
        else:
            self.ten_env.log_error("Tool call failed")

        await self.conn.send_request(tool_response)
        await self.conn.send_request(ResponseCreate())
        self.ten_env.log_info(f"_remote_tool_call finish {name} {arguments}")

    def _greeting_text(self) -> str:
        text = "Hi, there."
        if self.config.language == "zh-CN":
            text = "你好。"
        elif self.config.language == "ja-JP":
            text = "こんにちは"
        elif self.config.language == "ko-KR":
            text = "안녕하세요"
        return text

    def _convert_tool_params_to_dict(self, tool: LLMToolMetadata):
        json_dict = {"type": "object", "properties": {}, "required": []}

        for param in tool.parameters:
            json_dict["properties"][param.name] = {
                "type": param.type,
                "description": param.description,
            }
            if param.required:
                json_dict["required"].append(param.name)

        return json_dict

    def _convert_to_content_parts(
        self, content: Iterable[LLMChatCompletionContentPartParam]
    ):
        content_parts = []

        if isinstance(content, str):
            content_parts.append({"type": "text", "text": content})
        else:
            for part in content:
                # Only text content is supported currently for v2v model
                if part["type"] == "text":
                    content_parts.append(part)
        return content_parts

    async def _greeting(self) -> None:
        if self.connected and self.users_count == 1:
            text = self._greeting_text()
            if self.config.greeting:
                text = "Say '" + self.config.greeting + "' to me."
            self.ten_env.log_info(f"send greeting {text}")
            await self.conn.send_request(
                ItemCreate(
                    item=UserMessageItemParam(
                        content=[{"type": ContentType.InputText, "text": text}]
                    )
                )
            )
            await self.conn.send_request(ResponseCreate())

    async def _flush(self) -> None:
        try:
            c = Cmd.create("flush")
            await self.ten_env.send_cmd(c)
        except Exception:
            self.ten_env.log_error("Error flush")

    async def _update_usage(self, usage: dict) -> None:
        self.total_usage.completion_tokens += usage.get("output_tokens") or 0
        self.total_usage.prompt_tokens += usage.get("input_tokens") or 0
        self.total_usage.total_tokens += usage.get("total_tokens") or 0
        if not self.total_usage.completion_tokens_details:
            self.total_usage.completion_tokens_details = (
                LLMCompletionTokensDetails()
            )
        if not self.total_usage.prompt_tokens_details:
            self.total_usage.prompt_tokens_details = LLMPromptTokensDetails()

        if usage.get("output_token_details"):
            self.total_usage.completion_tokens_details.accepted_prediction_tokens += usage[
                "output_token_details"
            ].get(
                "text_tokens"
            )
            self.total_usage.completion_tokens_details.audio_tokens += usage[
                "output_token_details"
            ].get("audio_tokens")

        if usage.get("input_token_details:"):
            self.total_usage.prompt_tokens_details.audio_tokens += usage[
                "input_token_details"
            ].get("audio_tokens")
            self.total_usage.prompt_tokens_details.cached_tokens += usage[
                "input_token_details"
            ].get("cached_tokens")
            self.total_usage.prompt_tokens_details.text_tokens += usage[
                "input_token_details"
            ].get("text_tokens")

        self.ten_env.log_info(f"total usage: {self.total_usage}")

        data = Data.create("llm_stat")
        data.set_property_from_json(
            "usage", json.dumps(self.total_usage.model_dump())
        )
        if (
            self.connect_times
            and self.completion_times
            and self.first_token_times
        ):
            data.set_property_from_json(
                "latency",
                json.dumps(
                    {
                        "connection_latency_95": np.percentile(
                            self.connect_times, 95
                        ),
                        "completion_latency_95": np.percentile(
                            self.completion_times, 95
                        ),
                        "first_token_latency_95": np.percentile(
                            self.first_token_times, 95
                        ),
                        "connection_latency_99": np.percentile(
                            self.connect_times, 99
                        ),
                        "completion_latency_99": np.percentile(
                            self.completion_times, 99
                        ),
                        "first_token_latency_99": np.percentile(
                            self.first_token_times, 99
                        ),
                    }
                ),
            )
        asyncio.create_task(self.ten_env.send_data(data))

    async def on_call_chat_completion(self, async_ten_env, **kargs):
        raise NotImplementedError

    async def on_data_chat_completion(self, async_ten_env, **kargs):
        raise NotImplementedError<|MERGE_RESOLUTION|>--- conflicted
+++ resolved
@@ -12,12 +12,8 @@
 import traceback
 import time
 import numpy as np
-<<<<<<< HEAD
 from datetime import datetime
 from typing import Iterable, Literal
-=======
-from typing import Iterable
->>>>>>> b70cfe84
 
 from ten import (
     AudioFrame,
