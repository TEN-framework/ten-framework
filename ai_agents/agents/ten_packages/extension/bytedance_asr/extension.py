--- conflicted
+++ resolved
@@ -331,11 +331,8 @@
                 module=ModuleType.ASR,
                 code=int(ModuleErrorCode.FATAL_ERROR),
                 message=str(e),
-<<<<<<< HEAD
-=======
                 turn_id=0,
                 module=ModuleType.ASR,
->>>>>>> 6305627f
             )
 
             vendor_info = ModuleErrorVendorInfo(
