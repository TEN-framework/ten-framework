--- conflicted
+++ resolved
@@ -11,15 +11,6 @@
     {
       "type": "system",
       "name": "ten_ai_base",
-<<<<<<< HEAD
-      "version": "=0.6.21"
-    }
-  ],
-  "api": {
-    "interface": [{
-      "import_uri": "../../system/ten_ai_base/api/asr-interface.json"
-    }],
-=======
       "version": "=0.6.22"
     }
   ],
@@ -29,7 +20,6 @@
         "import_uri": "../../system/ten_ai_base/api/asr-interface.json"
       }
     ],
->>>>>>> 4d9bef94
     "property": {
       "properties": {
         "api_key": {
