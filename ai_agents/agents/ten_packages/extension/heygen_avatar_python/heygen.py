--- conflicted
+++ resolved
@@ -123,10 +123,6 @@
                 self.ten_env.log_info(
                     "[HEYGEN DISCONNECT] Websocket task cancelled"
                 )
-<<<<<<< HEAD
-=======
-                pass
->>>>>>> 6739b768
         self.ten_env.log_info(
             f"[HEYGEN DISCONNECT] Stopping session: {self.session_id}"
         )
@@ -232,15 +228,10 @@
             try:
                 await asyncio.sleep(10)  # Send keep_alive every 10 seconds
                 if self.websocket and not self.websocket.closed:
-<<<<<<< HEAD
-                    keep_alive_msg = json.dumps(
-                        {"type": "streaming.keep_alive"}
-=======
                     # Use new session.keep_alive format with event_id
                     event_id = f"keepalive_{int(time.time() * 1000)}"
                     keep_alive_msg = json.dumps(
                         {"type": "session.keep_alive", "event_id": event_id}
->>>>>>> 6739b768
                     )
                     await self.websocket.send(keep_alive_msg)
                     self.ten_env.log_debug(
