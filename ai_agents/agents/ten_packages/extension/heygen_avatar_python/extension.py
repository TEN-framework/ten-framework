#
# This file is part of TEN Framework, an open source project.
# Licensed under the Apache License, Version 2.0.
# See the LICENSE file for more information.
#
import asyncio
import base64
import traceback
import numpy as np

from ten_runtime import (  # pylint: disable=import-error
    AudioFrame,
    VideoFrame,
    AsyncExtension,
    AsyncTenEnv,
    Cmd,
    StatusCode,
    CmdResult,
    Data,
)
from ten_ai_base.config import BaseConfig
from .heygen import AgoraHeygenRecorder

# from .heygen_bak import HeyGenRecorder
from dataclasses import dataclass


@dataclass
class HeygenAvatarConfig(BaseConfig):
    agora_appid: str = ""
    agora_appcert: str = ""
    channel: str = ""
    agora_avatar_uid: int = 0
    heygen_api_key: str = ""
    input_audio_sample_rate: int = 48000
    avatar_name: str = "Wayne_20240711"


class HeygenAvatarExtension(AsyncExtension):
    def __init__(self, name: str):
        super().__init__(name)
        self.config = None
        self.input_audio_queue = asyncio.Queue()
        self.audio_queue = asyncio.Queue[bytes]()
        self.video_queue = asyncio.Queue()
        self.recorder: AgoraHeygenRecorder = None
        self.ten_env: AsyncTenEnv = None
        self.is_speaking = False  # Track if we're currently sending audio
        self.speaking_lock = asyncio.Lock()  # Protect is_speaking state

    async def on_init(self, ten_env: AsyncTenEnv) -> None:
        ten_env.log_debug("on_init")
        self.ten_env = ten_env

    async def on_start(self, ten_env: AsyncTenEnv) -> None:
        ten_env.log_debug("on_start")

        try:
            self.config = await HeygenAvatarConfig.create_async(ten_env)
            ten_env.log_info(
                f"[AVATAR CONFIG] avatar_name={self.config.avatar_name}, channel={self.config.channel}"
            )

            # recorder = HeyGenRecorder(
            #     self.config.api_key,
            #     self.config.avatar_name,
            #     ten_env=ten_env,
            #     audio_queue=self.audio_queue,
            #     video_queue=self.video_queue,
            # )

            recorder = AgoraHeygenRecorder(
                heygen_api_key=self.config.heygen_api_key,
                app_id=self.config.agora_appid,
                app_cert=self.config.agora_appcert,
                channel_name=self.config.channel,
                avatar_uid=self.config.agora_avatar_uid,
                avatar_name=self.config.avatar_name,
                ten_env=ten_env,
            )

            self.recorder = recorder

            asyncio.create_task(self._loop_input_audio_sender(ten_env))

            await self.recorder.connect()
        except Exception:
            ten_env.log_error(f"error on_start, {traceback.format_exc()}")

    async def _loop_input_audio_sender(self, _: AsyncTenEnv):
        frame_count = 0
        idle_reset_task = None

        while True:
            audio_frame = await self.input_audio_queue.get()
            frame_count += 1

            # If we're starting a new audio stream (was idle), send interrupt first
<<<<<<< HEAD
            if not self.is_speaking:
                self.ten_env.log_debug(
                    "Starting new audio stream, sending interrupt first"
                )
                if self.recorder and self.recorder.ws_connected():
                    await self.recorder.interrupt()
                self.is_speaking = True
=======
            async with self.speaking_lock:
                if not self.is_speaking:
                    self.ten_env.log_debug(
                        "Starting new audio stream, sending interrupt first"
                    )
                    if self.recorder and self.recorder.ws_connected():
                        await self.recorder.interrupt()
                    self.is_speaking = True
>>>>>>> 0b97286d

            # Cancel previous idle reset task
            if idle_reset_task and not idle_reset_task.done():
                idle_reset_task.cancel()

            if self.recorder is None:
                self.ten_env.log_warn("Recorder is None, dropping audio")
                continue

            if not self.recorder.ws_connected():
                self.ten_env.log_warn("WebSocket not connected, dropping audio")
                continue

            try:
                original_rate = self.config.input_audio_sample_rate
                target_rate = 24000

                audio_data = np.frombuffer(audio_frame, dtype=np.int16)
                if len(audio_data) == 0:
                    self.ten_env.log_warn("Empty audio data")
                    continue

                # Skip resampling if rates are the same
                if original_rate == target_rate:
                    resampled_frame = audio_frame
                else:
                    # Calculate resampling ratio
                    resample_ratio = target_rate / original_rate

                    if resample_ratio > 1:
                        # Upsampling: create more samples
                        new_length = int(len(audio_data) * resample_ratio)
                        old_indices = np.linspace(
                            0, len(audio_data) - 1, new_length
                        )
                        resampled_audio = audio_data[
                            np.round(old_indices).astype(int)
                        ]
                    else:
                        # Downsampling: select fewer samples
                        step = 1 / resample_ratio
                        indices = np.round(
                            np.arange(0, len(audio_data), step)
                        ).astype(int)
                        indices = indices[indices < len(audio_data)]
                        resampled_audio = audio_data[indices]

                    resampled_frame = resampled_audio.tobytes()

                # Encode and send
                base64_audio_data = base64.b64encode(resampled_frame).decode(
                    "utf-8"
                )
                await self.recorder.send(base64_audio_data)

                # Set up task to reset is_speaking after 1 second of no audio
                async def reset_speaking_state():
                    await asyncio.sleep(1.0)
                    async with self.speaking_lock:
                        self.is_speaking = False
                    self.ten_env.log_debug("Audio stream ended")

                idle_reset_task = asyncio.create_task(reset_speaking_state())

            except Exception as e:
                self.ten_env.log_error(f"Error processing audio frame: {e}")
                continue

    def _dump_audio_if_need(self, buf: bytearray) -> None:
        with open(
            "{}_{}.pcm".format("tts", self.config.agora_channel_name), "ab"
        ) as dump_file:
            dump_file.write(buf)

    async def _handle_interrupt(self) -> None:
        """Handle audio interrupt by clearing the audio queue and interrupting the client."""
        self.ten_env.log_debug("Handling interrupt")
        await self._clear_audio_queue()
        if self.recorder and self.recorder.ws_connected():
            await self.recorder.interrupt()
        else:
            self.ten_env.log_warn("Recorder not available or not connected")

    async def _clear_audio_queue(self) -> None:
        """Clear audio queue before interrupt."""
        queue_size = self.input_audio_queue.qsize()
        cleared_count = 0
        for _ in range(queue_size):
            try:
                self.input_audio_queue.get_nowait()
                cleared_count += 1
            except asyncio.QueueEmpty:
                break
        if cleared_count > 0:
            self.ten_env.log_debug(
                f"Cleared {cleared_count} audio frames from queue"
            )

    async def on_stop(self, ten_env: AsyncTenEnv) -> None:
        ten_env.log_info("[AVATAR DISCONNECT] on_stop called")
        if self.recorder:
            ten_env.log_info(
                "[AVATAR DISCONNECT] Calling recorder.disconnect()"
            )
            await self.recorder.disconnect()
            ten_env.log_info(
                "[AVATAR DISCONNECT] recorder.disconnect() completed"
            )
        else:
            ten_env.log_warn("[AVATAR DISCONNECT] No recorder to disconnect")
        ten_env.log_info("[AVATAR DISCONNECT] on_stop completed")

    async def on_deinit(self, ten_env: AsyncTenEnv) -> None:
        ten_env.log_debug("on_deinit")

    async def on_cmd(self, ten_env: AsyncTenEnv, cmd: Cmd) -> None:
        cmd_name = cmd.get_name()
        ten_env.log_debug("on_cmd name {}".format(cmd_name))

        if cmd_name == "flush":
            ten_env.log_debug("Handling flush command")
            await self._handle_interrupt()
            # Send flush command downstream
            await ten_env.send_cmd(Cmd.create("flush"))

        cmd_result = CmdResult.create(StatusCode.OK, cmd)
        await ten_env.return_result(cmd_result)

    async def on_data(self, ten_env: AsyncTenEnv, data: Data) -> None:
        data_name = data.get_name()
        ten_env.log_debug("on_data name {}".format(data_name))

    async def on_audio_frame(
        self, _ten_env: AsyncTenEnv, audio_frame: AudioFrame
    ) -> None:
        frame_buf = audio_frame.get_buf()
        self.input_audio_queue.put_nowait(frame_buf)

    async def on_video_frame(
        self, ten_env: AsyncTenEnv, video_frame: VideoFrame
    ) -> None:
        video_frame_name = video_frame.get_name()
        ten_env.log_debug("on_video_frame name {}".format(video_frame_name))<|MERGE_RESOLUTION|>--- conflicted
+++ resolved
@@ -96,15 +96,6 @@
             frame_count += 1
 
             # If we're starting a new audio stream (was idle), send interrupt first
-<<<<<<< HEAD
-            if not self.is_speaking:
-                self.ten_env.log_debug(
-                    "Starting new audio stream, sending interrupt first"
-                )
-                if self.recorder and self.recorder.ws_connected():
-                    await self.recorder.interrupt()
-                self.is_speaking = True
-=======
             async with self.speaking_lock:
                 if not self.is_speaking:
                     self.ten_env.log_debug(
@@ -113,7 +104,6 @@
                     if self.recorder and self.recorder.ws_connected():
                         await self.recorder.interrupt()
                     self.is_speaking = True
->>>>>>> 0b97286d
 
             # Cancel previous idle reset task
             if idle_reset_task and not idle_reset_task.done():
