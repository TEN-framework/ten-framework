{
  "type": "app",
  "name": "agent_demo",
  "version": "0.10.0",
  "dependencies": [
    {
      "type": "system",
      "name": "ten_runtime_go",
      "version": "0.10"
    },
    {
      "type": "extension",
      "name": "agora_rtc",
      "version": "=0.22.0-rc3"
<<<<<<< HEAD
    },
    {
      "type": "system",
      "name": "azure_speech_sdk",
      "version": "1.38.0"
=======
>>>>>>> 678b505d
    },
    {
      "type": "system",
      "name": "ten_ai_base",
      "version": "0.6"
    }
  ],
  "scripts": {
    "start": "bin/start"
  }
}<|MERGE_RESOLUTION|>--- conflicted
+++ resolved
@@ -12,14 +12,6 @@
       "type": "extension",
       "name": "agora_rtc",
       "version": "=0.22.0-rc3"
-<<<<<<< HEAD
-    },
-    {
-      "type": "system",
-      "name": "azure_speech_sdk",
-      "version": "1.38.0"
-=======
->>>>>>> 678b505d
     },
     {
       "type": "system",
