--- conflicted
+++ resolved
@@ -442,15 +442,9 @@
     },
     {
       "type": "extension",
-<<<<<<< HEAD
       "name": "cartesia_tts",
       "version": "0.5.0",
       "hash": "61371be47eb26ff4fe33024f60bc157f125fa157a07d47a55c61e94a6d18d813",
-=======
-      "name": "cartesia_tts2",
-      "version": "0.3.1",
-      "hash": "4f8f399116e00f706544eb316e3f072f3444a242be1c8d0d113f5aa4936cb4d7",
->>>>>>> 588e53d3
       "dependencies": [
         {
           "type": "system",
@@ -564,13 +558,8 @@
     {
       "type": "extension",
       "name": "humeai_tts_python",
-<<<<<<< HEAD
-      "version": "0.3.1",
-      "hash": "b5bb163414c26f2c0d5cdaf47355793cee7d9f32846a2070f67f37d46430d169",
-=======
       "version": "0.3.2",
       "hash": "28d8d75b373e92e2e2cdc0adb9fba7ae482421db3ae3c85a487d2f9350796c88",
->>>>>>> 588e53d3
       "dependencies": [
         {
           "type": "system",
