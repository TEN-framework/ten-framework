"use client"

import protoRoot from "@/protobuf/SttMessage_es6.js"
import AgoraRTC, {
  IAgoraRTCClient,
  IMicrophoneAudioTrack,
  IRemoteAudioTrack,
  UID,
} from "agora-rtc-sdk-ng"
import { ITextItem } from "@/types"
import { AGEventEmitter } from "../events"
import { RtcEvents, IUserTracks } from "./types"
import { apiGenAgoraData } from "@/common"


const TIMEOUT_MS = 5000; // Timeout for incomplete messages

interface TextDataChunk {
  message_id: string;
  part_index: number;
  total_parts: number;
  content: string;
}

export class RtcManager extends AGEventEmitter<RtcEvents> {
  private _joined
  client: IAgoraRTCClient
  localTracks: IUserTracks
  appId: string | null = null
  token: string | null = null

  constructor() {
    super()
    this._joined = false
    this.localTracks = {}
    this.client = AgoraRTC.createClient({ mode: "rtc", codec: "vp8" })
    this._listenRtcEvents()
  }

  async join({ channel, userId }: { channel: string; userId: number }) {
    if (!this._joined) {
      const res = await apiGenAgoraData({ channel, userId })
      const { code, data } = res
      if (code != 0) {
        throw new Error("Failed to get Agora token")
      }
      const { appId, token } = data
      this.appId = appId
      this.token = token
      await this.client?.join(appId, channel, token, userId)
      this._joined = true
    }
  }

  async createTracks() {
    try {
      const videoTrack = await AgoraRTC.createCameraVideoTrack()
      this.localTracks.videoTrack = videoTrack
    } catch (err) {
      console.error("Failed to create video track", err)
    }
    try {
      const audioTrack = await AgoraRTC.createMicrophoneAudioTrack()
      this.localTracks.audioTrack = audioTrack
    } catch (err) {
      console.error("Failed to create audio track", err)
    }
    this.emit("localTracksChanged", this.localTracks)
  }

  async publish() {
    const tracks = []
    if (this.localTracks.videoTrack) {
      tracks.push(this.localTracks.videoTrack)
    }
    if (this.localTracks.audioTrack) {
      tracks.push(this.localTracks.audioTrack)
    }
    if (tracks.length) {
      await this.client.publish(tracks)
    }
  }

  async destroy() {
    this.localTracks?.audioTrack?.close()
    this.localTracks?.videoTrack?.close()
    if (this._joined) {
      await this.client?.leave()
    }
    this._resetData()
  }

  // ----------- public methods ------------

  // -------------- private methods --------------
  private _listenRtcEvents() {
    this.client.on("network-quality", (quality) => {
      this.emit("networkQuality", quality)
    })
    this.client.on("user-published", async (user, mediaType) => {
      await this.client.subscribe(user, mediaType)
      if (mediaType === "audio") {
        this._playAudio(user.audioTrack)
      }
      this.emit("remoteUserChanged", {
        userId: user.uid,
        audioTrack: user.audioTrack,
        videoTrack: user.videoTrack,
      })
    })
    this.client.on("user-unpublished", async (user, mediaType) => {
      await this.client.unsubscribe(user, mediaType)
      this.emit("remoteUserChanged", {
        userId: user.uid,
        audioTrack: user.audioTrack,
        videoTrack: user.videoTrack,
      })
    })
    this.client.on("stream-message", (uid: UID, stream: any) => {
      this._parseData(stream)
    })
  }

  private _parseData(data: any): ITextItem | void {
<<<<<<< HEAD
    let decoder = new TextDecoder("utf-8")
    let decodedMessage = decoder.decode(data)
    const textstream = JSON.parse(decodedMessage)

    console.log("[test] textstream raw data", JSON.stringify(textstream))

    const {
      stream_id,
      is_final,
      text,
      text_ts,
      data_type,
      message_id,
      part_number,
      total_parts,
    } = textstream

    if (total_parts > 0) {
      // If message is split, handle it accordingly
      this._handleSplitMessage(
        message_id,
        part_number,
        total_parts,
        stream_id,
        is_final,
        text,
        text_ts,
      )
    } else {
      // If there is no message_id, treat it as a complete message
      this._handleCompleteMessage(stream_id, is_final, text, text_ts)
    }
  }

  private messageCache: {
    [key: string]: { parts: string[]; totalParts: number }
  } = {}

  /**
   * Handle complete messages (not split).
   */
  private _handleCompleteMessage(
    stream_id: number,
    is_final: boolean,
    text: string,
    text_ts: number,
  ): void {
    const textItem: ITextItem = {
      uid: `${stream_id}`,
      time: text_ts,
      dataType: "transcribe",
      text: text,
      isFinal: is_final,
    }

    if (text.trim().length > 0) {
      this.emit("textChanged", textItem)
    }
  }

  /**
   * Handle split messages, track parts, and reassemble once all parts are received.
   */
  private _handleSplitMessage(
    message_id: string,
    part_number: number,
    total_parts: number,
    stream_id: number,
    is_final: boolean,
    text: string,
    text_ts: number,
  ): void {
    // Ensure the messageCache entry exists for this message_id
    if (!this.messageCache[message_id]) {
      this.messageCache[message_id] = { parts: [], totalParts: total_parts }
    }

    const cache = this.messageCache[message_id]

    // Store the received part at the correct index (part_number starts from 1, so we use part_number - 1)
    cache.parts[part_number - 1] = text

    // Check if all parts have been received
    const receivedPartsCount = cache.parts.filter(
      (part) => part !== undefined,
    ).length

    if (receivedPartsCount === total_parts) {
      // All parts have been received, reassemble the message
      const fullText = cache.parts.join("")

      // Now that the message is reassembled, handle it like a complete message
      this._handleCompleteMessage(stream_id, is_final, fullText, text_ts)

      // Remove the cached message since it is now fully processed
      delete this.messageCache[message_id]
    }
=======
    let decoder = new TextDecoder('utf-8');
    let decodedMessage = decoder.decode(data);
  
    console.log("[test] textstream raw data", decodedMessage);
    
    // const { stream_id, is_final, text, text_ts, data_type, message_id, part_number, total_parts } = textstream;
  
    // if (total_parts > 0) {
    //   // If message is split, handle it accordingly
    //   this._handleSplitMessage(message_id, part_number, total_parts, stream_id, is_final, text, text_ts);
    // } else {
    //   // If there is no message_id, treat it as a complete message
    //   this._handleCompleteMessage(stream_id, is_final, text, text_ts);
    // }

    this.handleChunk(decodedMessage);
  }
  

  private messageCache: { [key: string]: TextDataChunk[] } = {};

  // Function to process received chunk via event emitter
  handleChunk(formattedChunk: string) {
    try {
      // Split the chunk by the delimiter "|"
      const [message_id, partIndexStr, totalPartsStr, content] = formattedChunk.split('|');

      const part_index = parseInt(partIndexStr, 10);
      const total_parts = totalPartsStr === '???' ? -1 : parseInt(totalPartsStr, 10); // -1 means total parts unknown

      // Ensure total_parts is known before processing further
      if (total_parts === -1) {
        console.warn(`Total parts for message ${message_id} unknown, waiting for further parts.`);
        return;
      }

      const chunkData: TextDataChunk = {
        message_id,
        part_index,
        total_parts,
        content,
      };

      // Check if we already have an entry for this message
      if (!this.messageCache[message_id]) {
        this.messageCache[message_id] = [];
        // Set a timeout to discard incomplete messages
        setTimeout(() => {
          if (this.messageCache[message_id]?.length !== total_parts) {
            console.warn(`Incomplete message with ID ${message_id} discarded`);
            delete this.messageCache[message_id]; // Discard incomplete message
          }
        }, TIMEOUT_MS);
      }

      // Cache this chunk by message_id
      this.messageCache[message_id].push(chunkData);

      // If all parts are received, reconstruct the message
      if (this.messageCache[message_id].length === total_parts) {
        const completeMessage = this.reconstructMessage(this.messageCache[message_id]);
        const { stream_id, is_final, text, text_ts } = JSON.parse(atob(completeMessage));
        const textItem: ITextItem = {
          uid: `${stream_id}`,
          time: text_ts,
          dataType: "transcribe",
          text: text,
          isFinal: is_final
        };

        if (text.trim().length > 0) {
          this.emit("textChanged", textItem);
        }


        // Clean up the cache
        delete this.messageCache[message_id];
      }
    } catch (error) {
      console.error('Error processing chunk:', error);
    }
  }

  // Function to reconstruct the full message from chunks
  reconstructMessage(chunks: TextDataChunk[]): string {
    // Sort chunks by their part index
    chunks.sort((a, b) => a.part_index - b.part_index);

    // Concatenate all chunks to form the full message
    return chunks.map(chunk => chunk.content).join('');
>>>>>>> 9e523d6b
  }

  _playAudio(
    audioTrack: IMicrophoneAudioTrack | IRemoteAudioTrack | undefined,
  ) {
    if (audioTrack && !audioTrack.isPlaying) {
      audioTrack.play()
    }
  }

  private _resetData() {
    this.localTracks = {}
    this._joined = false
  }
}

export const rtcManager = new RtcManager()<|MERGE_RESOLUTION|>--- conflicted
+++ resolved
@@ -122,105 +122,6 @@
   }
 
   private _parseData(data: any): ITextItem | void {
-<<<<<<< HEAD
-    let decoder = new TextDecoder("utf-8")
-    let decodedMessage = decoder.decode(data)
-    const textstream = JSON.parse(decodedMessage)
-
-    console.log("[test] textstream raw data", JSON.stringify(textstream))
-
-    const {
-      stream_id,
-      is_final,
-      text,
-      text_ts,
-      data_type,
-      message_id,
-      part_number,
-      total_parts,
-    } = textstream
-
-    if (total_parts > 0) {
-      // If message is split, handle it accordingly
-      this._handleSplitMessage(
-        message_id,
-        part_number,
-        total_parts,
-        stream_id,
-        is_final,
-        text,
-        text_ts,
-      )
-    } else {
-      // If there is no message_id, treat it as a complete message
-      this._handleCompleteMessage(stream_id, is_final, text, text_ts)
-    }
-  }
-
-  private messageCache: {
-    [key: string]: { parts: string[]; totalParts: number }
-  } = {}
-
-  /**
-   * Handle complete messages (not split).
-   */
-  private _handleCompleteMessage(
-    stream_id: number,
-    is_final: boolean,
-    text: string,
-    text_ts: number,
-  ): void {
-    const textItem: ITextItem = {
-      uid: `${stream_id}`,
-      time: text_ts,
-      dataType: "transcribe",
-      text: text,
-      isFinal: is_final,
-    }
-
-    if (text.trim().length > 0) {
-      this.emit("textChanged", textItem)
-    }
-  }
-
-  /**
-   * Handle split messages, track parts, and reassemble once all parts are received.
-   */
-  private _handleSplitMessage(
-    message_id: string,
-    part_number: number,
-    total_parts: number,
-    stream_id: number,
-    is_final: boolean,
-    text: string,
-    text_ts: number,
-  ): void {
-    // Ensure the messageCache entry exists for this message_id
-    if (!this.messageCache[message_id]) {
-      this.messageCache[message_id] = { parts: [], totalParts: total_parts }
-    }
-
-    const cache = this.messageCache[message_id]
-
-    // Store the received part at the correct index (part_number starts from 1, so we use part_number - 1)
-    cache.parts[part_number - 1] = text
-
-    // Check if all parts have been received
-    const receivedPartsCount = cache.parts.filter(
-      (part) => part !== undefined,
-    ).length
-
-    if (receivedPartsCount === total_parts) {
-      // All parts have been received, reassemble the message
-      const fullText = cache.parts.join("")
-
-      // Now that the message is reassembled, handle it like a complete message
-      this._handleCompleteMessage(stream_id, is_final, fullText, text_ts)
-
-      // Remove the cached message since it is now fully processed
-      delete this.messageCache[message_id]
-    }
-=======
     let decoder = new TextDecoder('utf-8');
     let decodedMessage = decoder.decode(data);
   
@@ -311,7 +212,6 @@
 
     // Concatenate all chunks to form the full message
     return chunks.map(chunk => chunk.content).join('');
->>>>>>> 9e523d6b
   }
 
   _playAudio(
