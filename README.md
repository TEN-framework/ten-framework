![ASTRA Banner Image](https://github.com/rte-design/ASTRA.ai/raw/main/images/banner-image-without-tagline.png)

<div align="center">

[![Follow on X](https://img.shields.io/twitter/follow/AstraFramework?logo=X&color=%20%23f5f5f5)](https://twitter.com/intent/follow?screen_name=AstraFramework)
[![Discussion posts](https://img.shields.io/github/discussions/rte-design/astra.ai?labelColor=%20%23FDB062&color=%20%23f79009)](https://github.com/rte-design/astra.ai/discussions/)
[![Commits](https://img.shields.io/github/commit-activity/m/rte-design/astra.ai?labelColor=%20%237d89b0&color=%20%235d6b98)](https://github.com/rte-design/astra.ai/graphs/commit-activity)
[![Issues closed](https://img.shields.io/github/issues-search?query=repo%3Arte-design%2Fastra.ai%20is%3Aclosed&label=issues%20closed&labelColor=green&color=green)](https://github.com/rte-design/ASTRA.ai/issues)
[![PRs Welcome](https://img.shields.io/badge/PRs-welcome-brightgreen.svg?style=flat-square)](https://github.com/rte-design/ASTRA.ai/pulls)
[![GitHub license](https://img.shields.io/badge/License-Apache_2.0-blue.svg?labelColor=%20%239b8afb&color=%20%237a5af8)](https://github.com/rte-design/ASTRA.ai/blob/main/LICENSE)

[![](https://dcbadge.vercel.app/api/server/VnPftUzAMJ)](https://discord.gg/VnPftUzAMJ)

[![GitHub watchers](https://img.shields.io/github/watchers/rte-design/astra.ai?style=social&label=Watch)](https://GitHub.com/rte-design/astra.ai/watchers/?WT.mc_id=academic-105485-koreyst)
[![GitHub forks](https://img.shields.io/github/forks/rte-design/astra.ai?style=social&label=Fork)](https://GitHub.com/rte-design/astra.ai/network/?WT.mc_id=academic-105485-koreyst)
[![GitHub stars](https://img.shields.io/github/stars/rte-design/astra.ai?style=social&label=Star)](https://GitHub.com/rte-design/astra.ai/stargazers/?WT.mc_id=academic-105485-koreyst)

<a href="./README.md"><img alt="README in English" src="https://img.shields.io/badge/English-lightgrey"></a>
<a href="./docs/readmes/README-CN.md"><img alt="简体中文" src="https://img.shields.io/badge/简体中文-lightgrey"></a>

[Lightning Fast](./docs/astra-architecture.md)
<span>&nbsp;&nbsp;•&nbsp;&nbsp;</span>
[Multimodal Interactive](./docs/astra-architecture.md#astra-extension)
<span>&nbsp;&nbsp;•&nbsp;&nbsp;</span>
[Highly Customizable](./docs/astra-architecture.md#-astra-extension-store)

</div>

ASTRA is a highly customizable platform that simplifies the development of AI agents like never before. With ASTRA, you can easily create lightning-fast, multimodal AI agents, even without any coding knowledge.

<br>
<h2>Voice Agent Showcase</h2>

[ASTRA Voice Agent](https://theastra.ai)

We showcase an impressive voice agent powered by ASTRA, demonstrating its ability to create intuitive and seamless conversational interactions.

[![Showcase ASTRA Voice Agent](https://github.com/rte-design/ASTRA.ai/raw/main/images/astra-voice-agent.gif)](https://theastra.ai)

<h3>Stay Tuned</h3>

Before we dive further, be sure to star our repository and get instant notifications for all new releases!

![ASTRA star us gif](https://github.com/rte-design/ASTRA.ai/raw/main/images/star-the-repo-confetti-higher-quality.gif)

<h3>Run Voice Agent Locally</h3>

Feel free to run the showcased voice agent locally. We provide a Docker image that you can easily build and run on both macOS and Windows.

To start, make sure you have:

- Agora App ID and App Certificate([Read here on how](https://docs.agora.io/en/video-calling/get-started/manage-agora-account?platform=web))
- Azure's [speech-to-text](https://azure.microsoft.com/en-us/products/ai-services/speech-to-text) and [text-to-speech](https://azure.microsoft.com/en-us/products/ai-services/text-to-speech) API keys
- [OpenAI](https://openai.com/index/openai-api/) API key
- [Docker](https://www.docker.com/)

```bash
# Run the pre-built agent image
docker run --restart=always -itd -p 8080:8080 \
        -v /tmp:/tmp \
        -e AGORA_APP_ID=<your_agora_appid> \
        -e AGORA_APP_CERTIFICATE=<your_agora_app_certificate> \
        -e AZURE_STT_KEY=<your_azure_stt_key> \
        -e AZURE_STT_REGION=<your_azure_stt_region> \
        -e OPENAI_API_KEY=<your_openai_api_key> \
        -e AZURE_TTS_KEY=<your_azure_tts_key> \
        -e AZURE_TTS_REGION=<your_azure_tts_region> \
        --name astra_agents_server \
        agoraio/astra_agents_server:latest

# Here are two TTS options, either one will work
# Make sure to comment out the one you don't use
# 1. using Azure
-e TTS_VENDOR_CHINESE=azure
-e AZURE_TTS_KEY=<your_azure_tts_key>
-e AZURE_TTS_REGION=<your_azure_tts_region>

# 2. using ElevenLabs
-e TTS_VENDOR_ENGLISH=elevenlabs
-e ELEVENLABS_TTS_KEY=<your_elevanlabs_tts_key>
```

This should start an agent server running on port 8080.

#### Mac with Apple Silicon

You will need to uncheck "Use Rosetta for x86_64/amd64 emulation on apple silicon" option for Docker if you are on Apple Silicon.

<div align="center">

![ASTRA Docker Setting](https://github.com/rte-design/ASTRA.ai/raw/main/images/docker-setting.gif)

</div>

<h3>Connect to Your Agent</h3>

You can use the showcase voice agent, in `/playground` folder, to test with the server you just started.

The project is built on NextJS 14, hence it needs Node 18 or later.

```bash
# Set up an .env file
cp ./playground/.env.example ./playground/.env
cd playground

# Install npm dependencies & start
npm i && npm run dev
```

🎉 Congratulations! You now have a ASTRA powered voice agent running locally.

<br>
<h2>Agent Customization</h2>

To explore further, the ASTRA voice agent is an excellent starting point. It incorporates the following extensions, some of which will be interchangeable in the near future. Feel free to choose the ones that best suit your needs and maximize ASTRA’s capabilities.

| Extension          | Feature        | Description                                                                                                                                                                                                          |
| ------------------ | -------------- | -------------------------------------------------------------------------------------------------------------------------------------------------------------------------------------------------------------------- |
| openai_chatgpt     | LLM            | [ GPT-4o ](https://platform.openai.com/docs/models/gpt-4o), [ GPT-4 Turbo ](https://platform.openai.com/docs/models/gpt-4-turbo-and-gpt-4), [ GPT-3.5 Turbo ](https://platform.openai.com/docs/models/gpt-3-5-turbo) |
| elevenlabs_tts     | Text-to-speech | [ElevanLabs text to speech](https://elevenlabs.io/) converts text to audio                                                                                                                                           |
| azure_tts          | Text-to-speech | [Azure text to speech](https://azure.microsoft.com/en-us/products/ai-services/text-to-speech) converts text to audio                                                                                                 |
| azure_stt          | Speech-to-text | [Azure speech to text](https://azure.microsoft.com/en-us/products/ai-services/speech-to-text) converts audio to text                                                                                                 |
| chat_transcriber   | Transcriber    | A utility ext to forward chat logs into channel                                                                                                                                                                      |
| agora_rtc          | Transporter    | A low latency transporter powered by agora_rtc                                                                                                                                                                       |
| interrupt_detector | Interrupter    | A utility ext to help interrupt agent                                                                                                                                                                                |

<h3>Voice Agent Diagram</h3>

![ASTRA voice agent diagram](./images/image-2.png)

<h3>Customize Agent</h3>

You might want to add more flavors to make the agent better suited to your needs. To achieve this, you need to change the source code of extensions and build the agent yourselves.

You need to prepare the proper `manifest.json` file first.

```bash
# Rename manifest example
cp ./agents/manifest.json.example ./agents/manifest.json
cp ./agents/manifest.json.en.example ./agents/manifest.en.json
cp ./agents/manifest.json.cn.example ./agents/manifest.cn.json

<<<<<<< HEAD
# pull the docker image with dev tools and mount your current folder as workspace
docker run -itd -v $(pwd):/app -w /app -p 8080:8080 --name astra_agents_dev ghcr.io/rte-design/astra_agents_build:0.3.2 

# for windows git bash
# docker run -itd -v //$(pwd):/app -w //app -p 8080:8080 --name astra_agents_dev ghcr.io/rte-design/astra_agents_build:0.3.2
=======
# Pull the docker image with dev tools and mount your current folder as workspace
docker run -itd -v $(pwd):/app -w /app -p 8080:8080 --name astra_agents_dev agoraio/astra_agents_build
>>>>>>> e1474c7a

# Enter docker image
docker exec -it astra_agents_dev bash

# Build agent
make build
```

The above code generates an agent executable. To customize your prompts and OpenAI parameters, modify the source code in `agents/addon/extension/openai_chatgpt/openai_chatgpt.go`.

<h3>Start Server</h3>

Once you have made the necessary changes, you can use the following commands to start a server. You can then test it out using the ASTRA voice agent from the showcase.

```bash

# Agora App ID and Agora App Certificate
export AGORA_APP_ID=<your_agora_appid>
export AGORA_APP_CERTIFICATE=<your_agora_app_certificate>

# OpenAI API key
export OPENAI_API_KEY=<your_openai_api_key>

# Azure STT key and region
export AZURE_STT_KEY=<your_azure_stt_key>
export AZURE_STT_REGION=<your_azure_stt_region>

<<<<<<< HEAD
# openai
export OPENAI_API_KEY=<your_openai_api_key>
# qwen
export QWEN_API_KEY=<your_qwern_api_key>

# TTS
# cosy
export COSY_TTS_KEY=<your_cosy_tts_key>
# azure
=======
# Here are two TTS options, either one will work
# Make sure to comment out the one you don't use

# 1. using Azure
export TTS_VENDOR_CHINESE=azure
>>>>>>> e1474c7a
export AZURE_TTS_KEY=<your_azure_tts_key>
export AZURE_TTS_REGION=<your_azure_tts_region>

# 2. using ElevenLabs
export TTS_VENDOR_ENGLISH=elevenlabs
export ELEVENLABS_TTS_KEY=<your_elevanlabs_tts_key>

# agent is ready to start on port 8080

make run-server
```

🎉 Congratulations! You have created your first personalized voice agent.

<<<<<<< HEAD
<h3>Quick Agent Customize Test</h3>
The default agent control is managed via server gateway. For quick testing, you can also run the agent directly.

```

# rename manifest example
cp ./agents/manifest.json.example ./agents/manifest.json
cp ./agents/manifest.json.en.example ./agents/manifest.en.json
cp ./agents/manifest.json.cn.example ./agents/manifest.cn.json

# pull the docker image with dev tools and mount your current folder as workspace
docker run -itd -v $(pwd):/app -w /app -p 8080:8080 --name astra_agents_dev ghcr.io/rte-design/astra_agents_build:0.3.2 

# for windows git bash
# docker run -itd -v //$(pwd):/app -w //app -p 8080:8080 --name astra_agents_dev ghcr.io/rte-design/astra_agents_build:0.3.2

# enter docker image
docker exec -it astra_agents_dev bash

make build

cd ./agents
# manipulate values in manifest.json to replace <agora_appid>, <qwern_api_key>, <stt_api_key>, <stt_region> with your keys
./bin/start
```

use [https://webdemo.agora.io/](https://webdemo.agora.io/) to quickly test.

Note the `channel` and `remote_stream_id` needs to match with the one you use on `https://webdemo.agora.io/`

<br>
<h2>ASTRA Service</h2>

Now let's discuss what's under the hood. The ASTRA Service is composed of various ASTRA extensions, developed in different programming languages. These extensions are interconnected using Graph, which describes their relationships and illustrates the flow of data. Furthermore, sharing and downloading extensions are simplified through the ASTRA Extension Store and the ASTRA Package Manager.

<div align="center">

<image alt="ASTRA" src="./images/image.png">

</div>

<br>
<h2>ASTRA Extension</h2>

An extension is the fundamental unit of composition within the ASTRA framework. Developers can create extensions in various programming languages and combine them to build diverse scenarios and applications. ASTRA emphasizes cross-language collaboration, allowing extensions written in different languages to work together seamlessly within the same application or service.

For example, if an application requires real-time communication (RTC) features and advanced AI capabilities, a developer might choose to write RTC-related extensions in C++ for its performance advantages in processing audio and video data. Meanwhile, they could develop AI extensions in Python to leverage its extensive libraries and frameworks for data analysis and machine learning tasks.

#### Supported Languages

As of July 2024, we support extensions written in **C++**, **Golang** and **Python**.

<br>
<h2>Graph</h2>

A Graph in ASTRA describes the data flow between extensions, orchestrating their interactions. For example, the text output from a speech-to-text (STT) extension might be directed to a large language model (LLM) extension. Essentially, a Graph defines which extensions are involved and the direction of data flow between them. Developers can customize this flow, directing outputs from one extension, such as an STT, into another, like an LLM.

In ASTRA, there are four main types of data flow between extensions, they are **Command**, **Data**, **Image Frame** and **PCM Frame**.

By specifying the direction of these data types in the Graph, developers can enable mutual invocation and unidirectional data flow between plugins. This is especially useful for PCM and image data types, simplifying audio and video processing.

<br>
<h2>ASTRA Agent App</h2>

An ASTRA Agent App is a runnable server-side application that combines multiple Extensions following Graph rules to accomplish more sophisticated operations.An ASTRA Agent App is a robust, server-side application that executes complex operations by integrating multiple Extensions within a flexible framework defined by Graph rules. These Graph rules orchestrate the interplay between various Extensions, enabling the app to perform sophisticated tasks that go beyond the capabilities of individual components.

By leveraging this architecture, an ASTRA Agent App can seamlessly manage and coordinate different functionalities, ensuring that each Extension interacts harmoniously with others. This design allows developers to create powerful and scalable applications capable of handling intricate workflows and data processing requirements.

<br>
<h2> ASTRA Extension Store</h2>

The ASTRA Store is a centralized platform designed to foster collaboration and innovation among developers by providing a space where they can share their extensions. This allows developers to contribute to the community, showcase their work, and receive feedback from peers, enhancing the overall quality and functionality of the ASTRA ecosystem.

In addition to sharing their own extensions, developers can also access a wide array of extensions created by others. This extensive library of extensions makes it easier to find tools and functionalities that can be integrated into their own projects, accelerating development and promoting best practices within the community. The ASTRA Store thus serves as a valuable resource for both novice and experienced developers looking to expand their capabilities and leverage the collective expertise of the community.

<br>
<h2> ASTRA Package Manager</h2>

The ASTRA Package Manager streamlines the entire process of handling ASTRA extensions, making it easy to upload, share, download, and install them. It significantly simplifies the workflow by allowing extensions to specify their dependencies on other extensions and the environment. This ensures that all necessary components are automatically managed and installed, reducing the potential for errors and conflicts.
=======
<h3>Discover More</h3>
>>>>>>> e1474c7a

Now that you’ve created your first AI agent, the creativity doesn’t stop here. To develop more amazing agents, you’ll need an advanced understanding of how the ASTRA works under the hood. Please refer to the [ ASTRA architecture documentation ](./docs/astra-architecture.md).

<br>
<h2>Join Community</h2>

- [Discord](https://discord.gg/VnPftUzAMJ): Ideal for sharing your applications and engaging with the community.
- [Github Discussion](https://github.com/rte-design/astra.ai/discussions): Perfect for providing feedback and asking questions.
- [GitHub Issues](https://github.com/rte-design/astra.ai/issues): Best for reporting bugs and proposing new features. Refer to our [contribution guidelines](./docs/code-of-conduct/contributing.md) for more details.
- [X (formerly Twitter)](https://twitter.com/intent/follow?screen_name=AstraFramework): Great for sharing your agents and interacting with the community.

 <br>
 <h2>Code Contributors</h2>

[![ASTRA](https://contrib.rocks/image?repo=rte-design/astra.ai)](https://github.com/rte-design/astra.ai/graphs/contributors)

<br>
<h2>Contribution Guidelines</h2>

Contributions are welcome! Please read the [contribution guidelines](CONTRIBUTING.md) first.

<br>
<h2>License</h2>

This project is licensed under the Apache 2.0 License - see the [LICENSE](LICENSE) file for details.<|MERGE_RESOLUTION|>--- conflicted
+++ resolved
@@ -140,16 +140,11 @@
 cp ./agents/manifest.json.en.example ./agents/manifest.en.json
 cp ./agents/manifest.json.cn.example ./agents/manifest.cn.json
 
-<<<<<<< HEAD
 # pull the docker image with dev tools and mount your current folder as workspace
-docker run -itd -v $(pwd):/app -w /app -p 8080:8080 --name astra_agents_dev ghcr.io/rte-design/astra_agents_build:0.3.2 
+docker run -itd -v $(pwd):/app -w /app -p 8080:8080 --name astra_agents_dev ghcr.io/rte-design/astra_agents_build
 
 # for windows git bash
-# docker run -itd -v //$(pwd):/app -w //app -p 8080:8080 --name astra_agents_dev ghcr.io/rte-design/astra_agents_build:0.3.2
-=======
-# Pull the docker image with dev tools and mount your current folder as workspace
-docker run -itd -v $(pwd):/app -w /app -p 8080:8080 --name astra_agents_dev agoraio/astra_agents_build
->>>>>>> e1474c7a
+# docker run -itd -v //$(pwd):/app -w //app -p 8080:8080 --name astra_agents_dev ghcr.io/rte-design/astra_agents_build
 
 # Enter docker image
 docker exec -it astra_agents_dev bash
@@ -165,35 +160,26 @@
 Once you have made the necessary changes, you can use the following commands to start a server. You can then test it out using the ASTRA voice agent from the showcase.
 
 ```bash
-
+# TODO: need to refactor the contents 
 # Agora App ID and Agora App Certificate
 export AGORA_APP_ID=<your_agora_appid>
 export AGORA_APP_CERTIFICATE=<your_agora_app_certificate>
 
 # OpenAI API key
 export OPENAI_API_KEY=<your_openai_api_key>
+# Or QWEN key
+export QWEN_API_KEY=<your_qwern_api_key>
 
 # Azure STT key and region
 export AZURE_STT_KEY=<your_azure_stt_key>
 export AZURE_STT_REGION=<your_azure_stt_region>
 
-<<<<<<< HEAD
-# openai
-export OPENAI_API_KEY=<your_openai_api_key>
-# qwen
-export QWEN_API_KEY=<your_qwern_api_key>
-
 # TTS
-# cosy
-export COSY_TTS_KEY=<your_cosy_tts_key>
-# azure
-=======
-# Here are two TTS options, either one will work
+# Here are three TTS options, either one will work
 # Make sure to comment out the one you don't use
 
 # 1. using Azure
 export TTS_VENDOR_CHINESE=azure
->>>>>>> e1474c7a
 export AZURE_TTS_KEY=<your_azure_tts_key>
 export AZURE_TTS_REGION=<your_azure_tts_region>
 
@@ -201,6 +187,9 @@
 export TTS_VENDOR_ENGLISH=elevenlabs
 export ELEVENLABS_TTS_KEY=<your_elevanlabs_tts_key>
 
+# 3. using Cosy
+export COSY_TTS_KEY=<your_cosy_tts_key>
+
 # agent is ready to start on port 8080
 
 make run-server
@@ -208,7 +197,6 @@
 
 🎉 Congratulations! You have created your first personalized voice agent.
 
-<<<<<<< HEAD
 <h3>Quick Agent Customize Test</h3>
 The default agent control is managed via server gateway. For quick testing, you can also run the agent directly.
 
@@ -220,10 +208,10 @@
 cp ./agents/manifest.json.cn.example ./agents/manifest.cn.json
 
 # pull the docker image with dev tools and mount your current folder as workspace
-docker run -itd -v $(pwd):/app -w /app -p 8080:8080 --name astra_agents_dev ghcr.io/rte-design/astra_agents_build:0.3.2 
+docker run -itd -v $(pwd):/app -w /app -p 8080:8080 --name astra_agents_dev ghcr.io/rte-design/astra_agents_build
 
 # for windows git bash
-# docker run -itd -v //$(pwd):/app -w //app -p 8080:8080 --name astra_agents_dev ghcr.io/rte-design/astra_agents_build:0.3.2
+# docker run -itd -v //$(pwd):/app -w //app -p 8080:8080 --name astra_agents_dev ghcr.io/rte-design/astra_agents_build
 
 # enter docker image
 docker exec -it astra_agents_dev bash
@@ -241,56 +229,7 @@
 
 <br>
 <h2>ASTRA Service</h2>
-
-Now let's discuss what's under the hood. The ASTRA Service is composed of various ASTRA extensions, developed in different programming languages. These extensions are interconnected using Graph, which describes their relationships and illustrates the flow of data. Furthermore, sharing and downloading extensions are simplified through the ASTRA Extension Store and the ASTRA Package Manager.
-
-<div align="center">
-
-<image alt="ASTRA" src="./images/image.png">
-
-</div>
-
-<br>
-<h2>ASTRA Extension</h2>
-
-An extension is the fundamental unit of composition within the ASTRA framework. Developers can create extensions in various programming languages and combine them to build diverse scenarios and applications. ASTRA emphasizes cross-language collaboration, allowing extensions written in different languages to work together seamlessly within the same application or service.
-
-For example, if an application requires real-time communication (RTC) features and advanced AI capabilities, a developer might choose to write RTC-related extensions in C++ for its performance advantages in processing audio and video data. Meanwhile, they could develop AI extensions in Python to leverage its extensive libraries and frameworks for data analysis and machine learning tasks.
-
-#### Supported Languages
-
-As of July 2024, we support extensions written in **C++**, **Golang** and **Python**.
-
-<br>
-<h2>Graph</h2>
-
-A Graph in ASTRA describes the data flow between extensions, orchestrating their interactions. For example, the text output from a speech-to-text (STT) extension might be directed to a large language model (LLM) extension. Essentially, a Graph defines which extensions are involved and the direction of data flow between them. Developers can customize this flow, directing outputs from one extension, such as an STT, into another, like an LLM.
-
-In ASTRA, there are four main types of data flow between extensions, they are **Command**, **Data**, **Image Frame** and **PCM Frame**.
-
-By specifying the direction of these data types in the Graph, developers can enable mutual invocation and unidirectional data flow between plugins. This is especially useful for PCM and image data types, simplifying audio and video processing.
-
-<br>
-<h2>ASTRA Agent App</h2>
-
-An ASTRA Agent App is a runnable server-side application that combines multiple Extensions following Graph rules to accomplish more sophisticated operations.An ASTRA Agent App is a robust, server-side application that executes complex operations by integrating multiple Extensions within a flexible framework defined by Graph rules. These Graph rules orchestrate the interplay between various Extensions, enabling the app to perform sophisticated tasks that go beyond the capabilities of individual components.
-
-By leveraging this architecture, an ASTRA Agent App can seamlessly manage and coordinate different functionalities, ensuring that each Extension interacts harmoniously with others. This design allows developers to create powerful and scalable applications capable of handling intricate workflows and data processing requirements.
-
-<br>
-<h2> ASTRA Extension Store</h2>
-
-The ASTRA Store is a centralized platform designed to foster collaboration and innovation among developers by providing a space where they can share their extensions. This allows developers to contribute to the community, showcase their work, and receive feedback from peers, enhancing the overall quality and functionality of the ASTRA ecosystem.
-
-In addition to sharing their own extensions, developers can also access a wide array of extensions created by others. This extensive library of extensions makes it easier to find tools and functionalities that can be integrated into their own projects, accelerating development and promoting best practices within the community. The ASTRA Store thus serves as a valuable resource for both novice and experienced developers looking to expand their capabilities and leverage the collective expertise of the community.
-
-<br>
-<h2> ASTRA Package Manager</h2>
-
-The ASTRA Package Manager streamlines the entire process of handling ASTRA extensions, making it easy to upload, share, download, and install them. It significantly simplifies the workflow by allowing extensions to specify their dependencies on other extensions and the environment. This ensures that all necessary components are automatically managed and installed, reducing the potential for errors and conflicts.
-=======
 <h3>Discover More</h3>
->>>>>>> e1474c7a
 
 Now that you’ve created your first AI agent, the creativity doesn’t stop here. To develop more amazing agents, you’ll need an advanced understanding of how the ASTRA works under the hood. Please refer to the [ ASTRA architecture documentation ](./docs/astra-architecture.md).
 
