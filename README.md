--- conflicted
+++ resolved
@@ -18,19 +18,11 @@
 
 <div align="center">
 
-<<<<<<< HEAD
-<span>Low Latency</span>
-<span>&nbsp;&nbsp;•&nbsp;&nbsp;</span>
-<span>LLM Capabilities</span>
-<span>&nbsp;&nbsp;•&nbsp;&nbsp;</span>
-<span>Real-time Multi-model Interactions</span>
-=======
 <span>Real-time Multi-model Interactions</span>
 <span>&nbsp;&nbsp;•&nbsp;&nbsp;</span>
 <span>Super Low Latency</span>
 <span>&nbsp;&nbsp;•&nbsp;&nbsp;</span>
 <span>LLM Capabilities</span>
->>>>>>> 2d84c747
 
 🎉 Creation of real-time multi-modal AI Agents 🎉
 
@@ -45,12 +37,6 @@
 </div>
 
 We provide a [live playground](https://astra-agents.agora.io/) where you can experiment and interact with the Astra powered voice agent.
-<<<<<<< HEAD
-
-### Run Local Agent
-
-Of course, you are more than welcome to run our voice agent locally. We have a Docker image ready for you to build and run the agent on both macOS and Windows.
-=======
 
 ### Run Local Agent
 
@@ -60,17 +46,12 @@
 >
 >  ![run_on_rosetta](https://github.com/rte-design/ASTRA.ai/assets/471561/6332341c-cd18-429f-af5e-dca65e675b1c)
 
->>>>>>> 2d84c747
 
 To start, make sure you have:
 
 - Agora App ID and App Certificate([Read here on how](https://docs.agora.io/en/video-calling/get-started/manage-agora-account?platform=web))
 - Azure's [speech-to-text](https://azure.microsoft.com/en-us/products/ai-services/speech-to-text) and [text-to-speech](https://azure.microsoft.com/en-us/products/ai-services/text-to-speech) API keys
-<<<<<<< HEAD
-- [OpenAI](https://openai.com/index/openai-api/) API keys
-=======
 - [OpenAI](https://openai.com/index/openai-api/) API key
->>>>>>> 2d84c747
 - [Docker](https://www.docker.com/)
 
 ```shell
@@ -170,11 +151,7 @@
 
 # Astra Service
 
-<<<<<<< HEAD
-Now let's discuss what's under the hood. The Astra Service is composed of various Astra extensions, developed in different programming languages. These extensions are interconnected using Graph, which describes their relationships and illustrates the flow of data. Furthermore, sharing and downloading extensions are simplified through the Astra Cloud Store and the Astra Package Manager.
-=======
 Now let's discuss what's under the hood. The Astra Service is composed of various Astra extensions, developed in different programming languages. These extensions are interconnected using Graph, which describes their relationships and illustrates the flow of data. Furthermore, sharing and downloading extensions are simplified through the Astra Extension Store and the Astra Package Manager.
->>>>>>> 2d84c747
 
 <div align="center">
 
@@ -213,11 +190,7 @@
 
 An Astra Agent App is a runnable server-side application that combines multiple Extensions following Graph rules to accomplish more sophisticated operations.
 
-<<<<<<< HEAD
-### Astra Cloud Store
-=======
 ### Astra Extension Store
->>>>>>> 2d84c747
 
 The Astra Store is a centralized platform where developers can share their extensions and access those created by others.
 
