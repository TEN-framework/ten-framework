--- conflicted
+++ resolved
@@ -40,28 +40,6 @@
 <details>
   <summary><kbd>Table of Contents</kbd></summary>
 
-<<<<<<< HEAD
-#### Table of Contents
-
-- [Welcome to TEN](#-welcome-to-ten)
-- [Features](#-features)
-  - [1️⃣ Real-time Avatar](#1️⃣-real-time-avatar)
-  - [2️⃣ Real-time voice with MCP servers](#2️⃣-real-time-voice-with-mcp-servers)
-  - [3️⃣ Real-time communication with hardware](#3️⃣-real-time-communication-with-hardware)
-  - [4️⃣ Real-time vision and real-time screenshare detection](#4️⃣-real-time-vision-and-real-time-screenshare-detection)
-  - [5️⃣ TEN with other LLM platforms](#5️⃣-ten-with-other-llm-platforms)
-  - [6️⃣ StoryTeller - TEN image generation](#6️⃣-storyteller---ten-image-generation)
-- [Get TEN up and running](#-get-ten-up-and-running)
-  - [🅰️ Run TEN on localhost](#🅰️-run-ten-on-localhost)
-  - [🅱️ Run TEN Agent in Codespaces (no Docker)](#🅱️-run-ten-agent-in-codespaces-no-docker)
-- [Agent Examples](#-agent-examples)
-- [️TEN Agent Self-Hosting](#️-ten-agent-self-hosting)
-  - [🅰️ Deploying with Docker](#🅰️-deploying-with-docker)
-  - [🅱️ Deploying with other cloud services](#🅱️-deploying-with-other-cloud-services)
-- [TEN Ecosystem](#-ten-ecosystem)
-- [Questions](#-ask-questions)
-- [Contributing](#-contributing)
-=======
 - [Welcome to TEN](#welcome-to-ten)
 - [Agent Examples](#agent-examples)
 - [Quick Start with Agent Examples](#quick-start-with-agent-examples)
@@ -74,7 +52,6 @@
 - [TEN Ecosystem](#ten-ecosystem)
 - [Questions](#questions)
 - [Contributing](#contributing)
->>>>>>> a67df380
   - [Code Contributors](#code-contributors)
   - [Contribution Guidelines](#contribution-guidelines)
   - [License](#license)
@@ -87,11 +64,7 @@
 
 TEN is a comprehensive open-source ecosystem for creating, customizing, and deploying real-time conversational AI agents with multimodal capabilities including voice, vision, and avatar interactions.
 
-<<<<<<< HEAD
-TEN includes [TEN Framework](https://github.com/ten-framework/ten-framework), [TEN VAD](https://github.com/ten-framework/ten-vad), [TEN Turn Detection](https://github.com/ten-framework/ten-turn-detection) and [TEN Portal](https://github.com/ten-framework/portal). Check out [TEN Ecosystem](#-ten-ecosystem) for more details.
-=======
 TEN includes the [TEN Framework](https://github.com/ten-framework/ten-framework), [TEN VAD](https://github.com/ten-framework/ten-vad), [TEN Turn Detection](https://github.com/ten-framework/ten-turn-detection) and [TEN Portal](https://github.com/ten-framework/portal). See [TEN Ecosystem](#ten-ecosystem) for more details.
->>>>>>> a67df380
 
 <br>
 
@@ -106,147 +79,6 @@
 <br>
 
 ## Agent Examples
-<<<<<<< HEAD
-
-![Image](https://github.com/user-attachments/assets/f6744299-d987-4b26-8edd-8385204c2950)
-
-### Multi-Purpose Voice Assistant
-
-Build engaging AI avatars with TEN Agent using [Trulience](https://trulience.com)'s diverse collection of free avatar options. To get it up and running, you only need 2 steps:
-
-1. Follow the README to finish setting up and running the Playground
-2. Enter the avatar ID and [token](https://trulience.com/docs#/authentication/jwt-tokens/jwt-tokens?id=use-your-custom-userid) you get from [Trulience](https://trulience.com)
-
-<br>
-
-![image](https://github.com/user-attachments/assets/c763ffa6-0b9f-4599-9e50-8ea97021e412)
-
-<br>
-
-![Image](https://github.com/user-attachments/assets/b4028d45-1523-44a6-ae15-5a47f7af1c21)
-
-### Anime Chompanion with Lip Sync
-
-Build engaging AI avatars with TEN Agent using [Trulience](https://trulience.com)'s diverse collection of free avatar options. To get it up and running, you only need 2 steps:
-
-1. Follow the README to finish setting up and running the Playground
-2. Enter the avatar ID and [token](https://trulience.com/docs#/authentication/jwt-tokens/jwt-tokens?id=use-your-custom-userid) you get from [Trulience](https://trulience.com)
-
-<br>
-
-![image](https://github.com/user-attachments/assets/c763ffa6-0b9f-4599-9e50-8ea97021e412)
-
-<br>
-
-![Image](https://github.com/user-attachments/assets/44be01c1-9630-42d0-a30a-779cd78b92c5)
-
-### Speech Diarization
-
-Build engaging AI avatars with TEN Agent using [Trulience](https://trulience.com)'s diverse collection of free avatar options. To get it up and running, you only need 2 steps:
-
-1. Follow the README to finish setting up and running the Playground
-2. Enter the avatar ID and [token](https://trulience.com/docs#/authentication/jwt-tokens/jwt-tokens?id=use-your-custom-userid) you get from [Trulience](https://trulience.com)
-
-<br>
-<hr>
-<br>
-
-![Image](https://github.com/user-attachments/assets/2ef3a6c3-c370-43f7-86b1-46ee8d4c55da)
-
-### Transcription
-
-Build engaging AI avatars with TEN Agent using [Trulience](https://trulience.com)'s diverse collection of free avatar options. To get it up and running, you only need 2 steps:
-
-1. Follow the README to finish setting up and running the Playground
-2. Enter the avatar ID and [token](https://trulience.com/docs#/authentication/jwt-tokens/jwt-tokens?id=use-your-custom-userid) you get from [Trulience](https://trulience.com)
-
-<br>
-<hr>
-<br>
-
-<https://github.com/user-attachments/assets/78647eef-2d66-44e6-99a8-1918a940fb9f>
-
-### ESP32-S3 Korvo V3
-
-TEN Agent is now running on the Espressif ESP32-S3 Korvo V3 development board, an excellent way to integrate realtime communication with LLM on hardware.
-
-Check out the [integration guide](https://github.com/TEN-framework/ten-framework/tree/main/ai_agents/esp32-client) for more details.
-
-<br>
-
-<!-- ## Agent Examples
-
-<table>
-<tr>
-<td width="50%">
-<h3>Chained Voice Assistant</h3>
-<p>A voice assistant optimized for voice conversations.</p>
-<p>
-<a href="ai_agents/agents/examples/voice-assistant/">Code</a>
-</p>
-</td>
-<td width="50%">
-<h3>Real-time Voice Assistant</h3>
-<p>A voice assistant optimized for real-time conversations.</p>
-<p>
-<a href="ai_agents/agents/examples/voice-assistant-realtime/">Code</a>
-</p>
-</td>
-</tr>
-
-<tr>
-<td width="50%">
-<h3>Voice Assistant Node.js</h3>
-<p>A voice assistant written in Node.js.</p>
-<p>
-<a href="ai_agents/agents/examples/voice-assistant-nodejs/">Code</a>
-</p>
-</td>
-
-<td width="50%">
-<h3>Voice Assistant Video</h3>
-<p>A voice assistant with video capabilities.</p>
-<p>
-<a href="ai_agents/agents/examples/voice-assistant-video/">Code</a>
-</p>
-</td>
-</tr>
-
-<tr>
-<td width="50%">
-<h3>SIP (Twilio)</h3>
-<p>A voice assistant that places outbound phone calls with Twilio.</p>
-<p>
-<a href="ai_agents/agents/examples/voice-assistant-sip-twilio/">Code</a>
-</p>
-</td>
-<td width="50%">
-
-<h3>Memory with MemU</h3>
-<p>A voice assistant that uses MemU's memory management capabilities for persistent conversation context.</p>
-<p>
-<a href="ai_agents/agents/examples/voice-assistant-with-memU/">Code</a>
-</p>
-</td>
-</tr>
-
-<tr>
-<td width="50%">
-<h3>TEN VAD</h3>
-<p>A voice assistant that uses TEN VAD for voice activity detection.</p>
-<p>
-<a href="ai_agents/agents/examples/voice-assistant-with-ten-vad/">Code</a>
-</p>
-</td>
-<td width="50%">
-<h3>TEN Turn Detection</h3>
-<p>A voice assistant that uses TEN Turn Detection to manage conversation turns.</p>
-<p>
-<a href="ai_agents/agents/examples/voice-assistant-with-ten-turn-detector/">Code</a>
-</p>
-</td>
-</tr>
-=======
 
 <br>
 
@@ -261,38 +93,14 @@
 
 <br>
 <div align="right">
->>>>>>> a67df380
-
-<tr>
-<td width="50%">
-<h3>Transcription</h3>
-<p>A transcription agent that captures audio from every user in the room.</p>
-<p>
-<a href="ai_agents/agents/examples/transcription/">Code</a>
-</p>
-</td>
-<td width="50%">
-<h3>Speech Diarization</h3>
-<p>Identifies different speakers in multi-user conversations.</p>
-<p>
-<a href="ai_agents/agents/examples/speechmatics-diarization/">Code</a>
-</p>
-</td>
-</tr>
-
-</table>
-
-<<<<<<< HEAD
-<br> -->
-
-## Get Agent Examples up and running
-
-### 🅰️ Locahost
-=======
+
+[![][back-to-top]](#readme-top)
+
+</div>
+
 ## Quick Start with Agent Examples
 
 ### Localhost
->>>>>>> a67df380
 
 #### Step ⓵ - Prerequisites
 
@@ -304,11 +112,8 @@
 
 <br>
 
-<<<<<<< HEAD
-=======
-![divider](https://github.com/user-attachments/assets/c763ffa6-0b9f-4599-9e50-8ea97021e412)
-
->>>>>>> a67df380
+![divider](https://github.com/user-attachments/assets/c763ffa6-0b9f-4599-9e50-8ea97021e412)
+
 <!-- > [!NOTE]
 > **macOS: Docker setting on Apple Silicon**
 >
@@ -395,13 +200,10 @@
 - TMAN Designer: <http://localhost:49483>
 - Example UI: <http://localhost:3000>
 
-<<<<<<< HEAD
-=======
-<br>
-
-![divider](https://github.com/user-attachments/assets/c763ffa6-0b9f-4599-9e50-8ea97021e412)
-
->>>>>>> a67df380
+<br>
+
+![divider](https://github.com/user-attachments/assets/c763ffa6-0b9f-4599-9e50-8ea97021e412)
+
 #### Step ⓷ - Customize your agent
 
 1. Open [localhost:49483](http://localhost:49483).
@@ -413,11 +215,6 @@
 
 <br>
 
-<<<<<<< HEAD
-### 🅱️ Codespaces
-
-GitHub offers free Codespaces for each repository. You can run Agent Examples in Codespaces without using Docker. Also, Codespaces are typically much faster than localhost.
-=======
 ![divider](https://github.com/user-attachments/assets/c763ffa6-0b9f-4599-9e50-8ea97021e412)
 
 <br>
@@ -425,7 +222,6 @@
 ### Codespaces
 
 GitHub offers free Codespaces for each repository. You can run Agent Examples in Codespaces without using Docker. Codespaces typically start faster than local Docker environments.
->>>>>>> a67df380
 
 [codespaces-shield]: <https://github.com/codespaces/badge.svg>
 [![][codespaces-shield]](https://codespaces.new/ten-framework/ten-agent)
@@ -507,11 +303,8 @@
 <br>
 
 ## TEN Ecosystem
-<<<<<<< HEAD
-=======
-
-<br>
->>>>>>> a67df380
+
+<br>
 
 | Project | Preview |
 | ------- | ------- |
