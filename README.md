![TEN Agent banner](https://github.com/TEN-framework/docs/blob/main/assets/jpg/banner.jpg?raw=true)

<div align="center">

[![Follow on X](https://img.shields.io/twitter/follow/TenFramework?logo=X&color=%20%23f5f5f5)](https://twitter.com/intent/follow?screen_name=TenFramework)
[![Discussion posts](https://img.shields.io/github/discussions/TEN-framework/ten-agent?labelColor=%20%23FDB062&color=%20%23f79009)](https://github.com/TEN-framework/ten-agent/discussions/)
[![Commits](https://img.shields.io/github/commit-activity/m/TEN-framework/ten-agent?labelColor=%20%237d89b0&color=%20%235d6b98)](https://github.com/TEN-framework/ten-agent/graphs/commit-activity)
[![Issues closed](https://img.shields.io/github/issues-search?query=repo%3ATEN-framework%2Ften-agent%20is%3Aclosed&label=issues%20closed&labelColor=green&color=green)](https://github.com/TEN-framework/ten-agent/issues)
[![PRs Welcome](https://img.shields.io/badge/PRs-welcome-brightgreen.svg?style=flat-square)](https://github.com/TEN-framework/ten-agent/pulls)
[![GitHub license](https://img.shields.io/badge/License-Apache_2.0-blue.svg?labelColor=%20%23155EEF&color=%20%23528bff)](https://github.com/TEN-framework/ten-agent/blob/main/LICENSE)

[![Discord TEN Community](https://dcbadge.vercel.app/api/server/VnPftUzAMJ)](https://discord.gg/VnPftUzAMJ)

[![GitHub watchers](https://img.shields.io/github/watchers/TEN-framework/ten-agent?style=social&label=Watch)](https://GitHub.com/TEN-framework/ten-agent/watchers/?WT.mc_id=academic-105485-koreyst)
[![GitHub forks](https://img.shields.io/github/forks/TEN-framework/ten-agent?style=social&label=Fork)](https://GitHub.com/TEN-framework/ten-agent/network/?WT.mc_id=academic-105485-koreyst)
[![GitHub stars](https://img.shields.io/github/stars/TEN-framework/ten-agent?style=social&label=Star)](https://GitHub.com/TEN-framework/ten-agent/stargazers/?WT.mc_id=academic-105485-koreyst)

<a href="https://github.com/TEN-framework/ten-agent/blob/main/README.md"><img alt="README in English" src="https://img.shields.io/badge/English-lightgrey"></a>
<a href="https://github.com/ten-framework/ten-agent/blob/main/docs/readmes/README-CN.md"><img alt="简体中文操作指南" src="https://img.shields.io/badge/简体中文-lightgrey"></a>
<a href="https://github.com/ten-framework/ten-agent/blob/main/docs/readmes/README-JP.md"><img alt="日本語のREADME" src="https://img.shields.io/badge/日本語-lightgrey"></a>
<a href="https://github.com/ten-framework/ten-agent/blob/main/docs/readmes/README-KR.md"><img alt="README in 한국어" src="https://img.shields.io/badge/한국어-lightgrey"></a>
<a href="https://github.com/ten-framework/ten-agent/blob/main/docs/readmes/README-ES.md"><img alt="README en Español" src="https://img.shields.io/badge/Español-lightgrey"></a>
<a href="https://github.com/ten-framework/ten-agent/blob/main/docs/readmes/README-FR.md"><img alt="README en Français" src="https://img.shields.io/badge/Français-lightgrey"></a>
<a href="https://github.com/ten-framework/ten-agent/blob/main/docs/readmes/README-IT.md"><img alt="README in Italiano" src="https://img.shields.io/badge/Italiano-lightgrey"></a>

[Getting Started](https://doc.theten.ai/ten-agent/getting_started)
<span>&nbsp;&nbsp;•&nbsp;&nbsp;</span>
[Create Extensions](https://doc.theten.ai/ten-agent/create_a_hello_world_extension)
<span>&nbsp;&nbsp;•&nbsp;&nbsp;</span>
[TEN Framework Repository](https://github.com/TEN-framework/ten_framework)

</div>

<br>
<h2>🎉 TEN Agent with OpenAI Realtime API and RTC</h2>

OpenAI Realtime API provides ultra-low latency, and RTC offers AI noise suppression. TEN Agent has both. Feel free to try it out at [agent.theten.ai](https://agent.theten.ai).

![TEN Agent with OpenAI Realtime API and RTC](https://github.com/TEN-framework/docs/blob/main/assets/gif/realtime-api.gif?raw=true)

<br>
<h2>TEN Agent Features</h2>

Aside from being world's the first agent to integrate the OpenAI Realtime API and RTC, TEN Agent also offers the following features:

1. **High-Performance Real-Time Multimodal Interactions**:
Offers high-performance, low-latency solutions for complex audio-visual AI applications.

2. **Multi-Language and Multi-Platform Support** :
Supports extension development in C++, Go, Python, etc. Runs on Windows, Mac, Linux, and mobile devices.

3. **Edge-Cloud Integration**:
Flexibly combines edge and cloud-deployed extensions, balancing privacy, cost, and performance.

4. **Flexibility Beyond Model Limitations**:
Easily build complex AI applications through simple drag-and-drop programming, integrating audio-visual tools, databases, RAG, and more.

5. **Real-Time Agent State Management**:
Manages and adjusts agent behavior in real-time for dynamic responsiveness.

<br>
<h2>Stay Tuned</h2>

Before we get started, be sure to star our repository and get instant notifications for all new releases!

![TEN star us gif](https://github.com/TEN-framework/docs/blob/main/assets/gif/star_us_2.gif?raw=true)

<!-- <br>
<h2>TEN Agent</h2>

[TEN Agent](https://agent.theten.ai)

TEN Agent is a multimodal agent powered by [ TEN ](https://theten.ai), demonstrating its capabilities in speech, vision, and reasoning through  RAG from local documentation.

And, if you choose to use OpenAI Realtime API, then the Vision and RAG won't be available.


[![Showcase TEN multimodal agent](https://github.com/TEN-framework/docs/blob/main/assets/gif/features.gif?raw=true)](https://agent.theten.ai)
<br> -->

<br>
<h2>How to build TEN Agent locally

### Prerequisites

#### Keys
- Agora [ App ID ](https://docs.agora.io/en/video-calling/get-started/manage-agora-account?platform=web#create-an-agora-project) and [ App Certificate ](https://docs.agora.io/en/video-calling/get-started/manage-agora-account?platform=web#create-an-agora-project)(certificate is not required)
- Azure [SST](https://azure.microsoft.com/en-us/products/ai-services/speech-to-text) and [TTS](https://azure.microsoft.com/en-us/products/ai-services/text-to-speech) API keys (feel  free to use another provider)
- [OpenAI](https://openai.com/index/openai-api/) API key

#### Installation
  - [Docker](https://www.docker.com/) / [Docker Compose](https://docs.docker.com/compose/)
  - [Node.js(LTS) v18](https://nodejs.org/en)

#### Minimum system requirements
  - CPU >= 2 Core
  - RAM >= 4 GB

#### Docker setting on Apple Silicon
You will need to uncheck "Use Rosetta for x86_64/amd64 emulation on Apple Silicon" option for Docker if you are on Apple Silicon, otherwise the server is not going to work.

![Docker Setting](https://github.com/TEN-framework/docs/blob/main/assets/gif/docker_setting.gif?raw=true)

### Next step

#### 1. Modify config files
In the root of the project, use `cp` command to create `.env` from the example.

It will be used to store information for `docker compose` later.
```bash
cp ./.env.example ./.env
```

#### 2. Setup API keys
Open the `.env` file and fill in the `keys` and `regions`. This is also where you can choose to use any different `extensions`:
```bash
# Agora App ID and Agora App Certificate
AGORA_APP_ID=
# Leave empty unless you have enabled the certificate within the Agora account.
AGORA_APP_CERTIFICATE=

# Azure STT key and region
AZURE_STT_KEY=
AZURE_STT_REGION=

# Azure TTS key and region
AZURE_TTS_KEY=
AZURE_TTS_REGION=

# OpenAI API key
OPENAI_API_KEY=
```

#### 3. Start agent development containers
In the same directory, run the `docker compose up` command to compose containers:
```bash
docker compose up
```

#### 4. Enter container and build agent
Open up a separate terminal window, enter the container and build the agent:
```bash
<<<<<<< HEAD
docker exec -it ten_agent_dev bash
=======
docker exec -it ten_agent_server bash
>>>>>>> 15ddcf26
make build
```

#### 5. Start the server
Once the build is done, `make run-server` on port `8080`:
```bash
make run-server
```

### Finish and verify

#### TEN Agent
Open up [localhost:3000]( http://localhost:3000 ) in browser to play and test the TEN Agent.

#### TEN Graph Designer

Open up another tab go to [localhost:3001]( http://localhost:3001 ), and use Graph Designer to create, connect and edit extensions on canvas.

![TEN Graph Designer](https://github.com/TEN-framework/docs/blob/main/assets/gif/hello_world_python.gif?raw=true)

<!-- <br>
<h2>TEN Agent Comparison</h2>

<div align="center">

| **Features**                             | **TEN Agent** | **Pipecat** | **LiveKit:KITT** | **Vapi.ai** | **DailyBots** | **Play.ai** |
|:----------------------------------------:|:-------:|:--------:|:-------------:|:----------------:|:----------------:|:----------------:|
| **Vision**                               |   ✅    |    ❌    |      ❌       |     ❌     |     ❌      |     ❌       |
| **Rich TTS Support for different languages** |   ✅    |    ❌    |      ❌       |     ❌      |     ❌      |     ❌      |
| **Go support for extension**              |   ✅    |    ❌    |      ❌       |     ❌     |      ❌     |     ❌      |
| **C++ support for extension**             |   ✅    |    ❌    |      ❌       |     ❌     |      ❌     |     ❌      |
| **RAG support**                          |   ✅    |    ❌    |      ❌       |     ❌     |      ❌     |     ❌      |
| **Workflow builder for extension**        |   ✅    |    ❌    |      ❌       |     ✅      |     ❌     |     ❌      |
| **Rich LLM Support**                      |   ✅    |    ✅    |      ✅       |     ✅     |     ✅     |    ✅      |
| **Python support for extension**          |   ✅    |    ✅    |      ✅       |     ✅     |     ✅      |     ✅     |
| **Open source**                          |   ✅    |    ✅    |      ✅       |     ❌     |     ❌      |     ❌      |

</div> -->

<br>


<br>
<h2>Join Community</h2>

- [Discord](https://discord.gg/VnPftUzAMJ): Ideal for sharing your applications and engaging with the community.
- [GitHub Discussion](https://github.com/TEN-framework/ten-agent/discussions): Perfect for providing feedback and asking questions.
- [GitHub Issues](https://github.com/TEN-framework/ten-agent/issues): Best for reporting bugs and proposing new features. Refer to our [contribution guidelines](./docs/code-of-conduct/contributing.md) for more details.
- [X (formerly Twitter)](https://img.shields.io/twitter/follow/TenFramework?logo=X&color=%20%23f5f5f5): Great for sharing your agents and interacting with the community.


 <br>
 <h2>Code Contributors</h2>

[![TEN](https://contrib.rocks/image?repo=TEN-framework/ten-agent)](https://github.com/TEN-framework/ten-agent/graphs/contributors)

<br>
<h2>Contribution Guidelines</h2>

Contributions are welcome! Please read the [contribution guidelines](./docs/code-of-conduct/contributing.md) first.

<br>
<h2>License</h2>

This project is licensed under the Apache 2.0 License - see the [LICENSE](LICENSE) file for details.<|MERGE_RESOLUTION|>--- conflicted
+++ resolved
@@ -140,11 +140,9 @@
 #### 4. Enter container and build agent
 Open up a separate terminal window, enter the container and build the agent:
 ```bash
-<<<<<<< HEAD
+
 docker exec -it ten_agent_dev bash
-=======
-docker exec -it ten_agent_server bash
->>>>>>> 15ddcf26
+
 make build
 ```
 
