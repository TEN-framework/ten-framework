![TEN Agent banner](https://github.com/TEN-framework/docs/blob/main/assets/jpg/banner.jpg?raw=true)

<div align="center">

[![Follow on X](https://img.shields.io/twitter/follow/TenFramework?logo=X&color=%20%23f5f5f5)](https://twitter.com/intent/follow?screen_name=TenFramework)
[![Discussion posts](https://img.shields.io/github/discussions/TEN-framework/ten-agent?labelColor=%20%23FDB062&color=%20%23f79009)](https://github.com/TEN-framework/ten-agent/discussions/)
[![Commits](https://img.shields.io/github/commit-activity/m/TEN-framework/ten-agent?labelColor=%20%237d89b0&color=%20%235d6b98)](https://github.com/TEN-framework/ten-agent/graphs/commit-activity)
[![Issues closed](https://img.shields.io/github/issues-search?query=repo%3ATEN-framework%2Ften-agent%20is%3Aclosed&label=issues%20closed&labelColor=green&color=green)](https://github.com/TEN-framework/ten-agent/issues)
[![PRs Welcome](https://img.shields.io/badge/PRs-welcome-brightgreen.svg?style=flat-square)](https://github.com/TEN-framework/ten-agent/pulls)
[![GitHub license](https://img.shields.io/badge/License-Apache_2.0-blue.svg?labelColor=%20%23155EEF&color=%20%23528bff)](https://github.com/TEN-framework/ten-agent/blob/main/LICENSE)

[![Discord TEN Community](https://dcbadge.vercel.app/api/server/VnPftUzAMJ)](https://discord.gg/VnPftUzAMJ)

[![GitHub watchers](https://img.shields.io/github/watchers/TEN-framework/ten-agent?style=social&label=Watch)](https://GitHub.com/TEN-framework/ten-agent/watchers/?WT.mc_id=academic-105485-koreyst)
[![GitHub forks](https://img.shields.io/github/forks/TEN-framework/ten-agent?style=social&label=Fork)](https://GitHub.com/TEN-framework/ten-agent/network/?WT.mc_id=academic-105485-koreyst)
[![GitHub stars](https://img.shields.io/github/stars/TEN-framework/ten-agent?style=social&label=Star)](https://GitHub.com/TEN-framework/ten-agent/stargazers/?WT.mc_id=academic-105485-koreyst)

<a href="https://github.com/TEN-framework/ten-agent/blob/main/README.md"><img alt="README in English" src="https://img.shields.io/badge/English-lightgrey"></a>
<a href="https://github.com/ten-framework/ten-agent/blob/main/docs/readmes/README-CN.md"><img alt="简体中文操作指南" src="https://img.shields.io/badge/简体中文-lightgrey"></a>
<a href="https://github.com/ten-framework/ten-agent/blob/main/docs/readmes/README-JP.md"><img alt="日本語のREADME" src="https://img.shields.io/badge/日本語-lightgrey"></a>
<a href="https://github.com/ten-framework/ten-agent/blob/main/docs/readmes/README-KR.md"><img alt="README in 한국어" src="https://img.shields.io/badge/한국어-lightgrey"></a>
<a href="https://github.com/ten-framework/ten-agent/blob/main/docs/readmes/README-ES.md"><img alt="README en Español" src="https://img.shields.io/badge/Español-lightgrey"></a>
<a href="https://github.com/ten-framework/ten-agent/blob/main/docs/readmes/README-FR.md"><img alt="README en Français" src="https://img.shields.io/badge/Français-lightgrey"></a>
<a href="https://github.com/ten-framework/ten-agent/blob/main/docs/readmes/README-IT.md"><img alt="README in Italiano" src="https://img.shields.io/badge/Italiano-lightgrey"></a>

[Getting Started](https://doc.theten.ai/ten-agent/getting_started)
<span>&nbsp;&nbsp;•&nbsp;&nbsp;</span>
[Create Extensions](https://doc.theten.ai/ten-agent/create_a_hello_world_extension)
<span>&nbsp;&nbsp;•&nbsp;&nbsp;</span>
[TEN Framework Repository](https://github.com/TEN-framework/ten_framework)

</div>

<br>
<h2>🎉 TEN Agent with OpenAI Realtime API and RTC</h2>

<<<<<<< HEAD
Combining OpenAI Realtime API for ultra-low latency with RTC’s AI noise suppression ensures smooth, high-quality interactions. On top of that, the seamless integration of weather and news tools makes TEN Agent even more versatile. Try it now at [agent.theten.ai](https://agent.theten.ai).

=======
Try OpenAI Realtime API and RTC at [agent.theten.ai](https://agent.theten.ai).

Combining OpenAI Realtime API for ultra-low latency with RTC’s AI noise suppression ensures smooth, high-quality interactions. On top of that, the seamless integration of weather and news tools makes TEN Agent even more versatile. 

>>>>>>> 50097934
![TEN Agent with OpenAI Realtime API and RTC](https://github.com/TEN-framework/docs/blob/main/assets/gif/weather-and-news.gif?raw=true)

<br>
<h2>TEN Agent Features</h2>

* **OpenAI Realtime API and RTC integration**:
TEN Agent is the world-class multimodal AI agent to integrate the OpenAI Realtime API and RTC.

* **High-Performance Real-Time Multimodal Interactions**:
Offers high-performance, low-latency solutions for complex audio-visual AI applications.

* **Multi-Language and Multi-Platform Support** :
Supports extension development in C++, Go, Python, etc. Runs on Windows, Mac, Linux, and mobile devices.

* **Edge-Cloud Integration**:
Flexibly combines edge and cloud-deployed extensions, balancing privacy, cost, and performance.

* **Flexibility Beyond Model Limitations**:
Easily build complex AI applications through simple drag-and-drop programming, integrating audio-visual tools, databases, RAG, and more.

* **Real-Time Agent State Management**:
Manages and adjusts agent behavior in real-time for dynamic responsiveness.

<br>
<h2>Ready-to-use Extensions</h2>

![Ready-to-use Extensions](https://github.com/TEN-framework/docs/blob/main/assets/jpg/extensions.jpg?raw=true)

<br>
<h2>Stay Tuned</h2>

Before we get started, be sure to star our repository and get instant notifications for all new releases!

![TEN star us gif](https://github.com/TEN-framework/docs/blob/main/assets/gif/star_us_2.gif?raw=true)

<!-- <br>
<h2>TEN Agent</h2>

[TEN Agent](https://agent.theten.ai)

TEN Agent is a multimodal agent powered by [ TEN ](https://theten.ai), demonstrating its capabilities in speech, vision, and reasoning through  RAG from local documentation.

And, if you choose to use OpenAI Realtime API, then the Vision and RAG won't be available.


[![Showcase TEN multimodal agent](https://github.com/TEN-framework/docs/blob/main/assets/gif/features.gif?raw=true)](https://agent.theten.ai)
<br> -->

<br>
<h2>How to build TEN Agent locally

### Prerequisites

#### Keys
- Agora [ App ID ](https://docs.agora.io/en/video-calling/get-started/manage-agora-account?platform=web#create-an-agora-project) and [ App Certificate ](https://docs.agora.io/en/video-calling/get-started/manage-agora-account?platform=web#create-an-agora-project)(certificate only required if enabled in the Agora Console)
- Azure [SST(ASR)](https://azure.microsoft.com/en-us/products/ai-services/speech-to-text) and [TTS](https://azure.microsoft.com/en-us/products/ai-services/text-to-speech) API keys
- [OpenAI](https://openai.com/index/openai-api/) API key

#### Installation
  - [Docker](https://www.docker.com/) / [Docker Compose](https://docs.docker.com/compose/)
  - [Node.js(LTS) v18](https://nodejs.org/en)

#### Minimum system requirements
  - CPU >= 2 Core
  - RAM >= 4 GB

#### Docker setting on Apple Silicon
You will need to uncheck "Use Rosetta for x86_64/amd64 emulation on Apple Silicon" option for Docker if you are on Apple Silicon, otherwise the server is not going to work.

![Docker Setting](https://github.com/TEN-framework/docs/blob/main/assets/gif/docker_setting.gif?raw=true)

### Next step

#### 1. Modify config files
In the root of the project, use `cp` command to create `.env` from the [ .env.example ](https://github.com/TEN-framework/ten-agent/blob/main/.env.example).

It will be used to store information for `docker compose` later.
```bash
cp ./.env.example ./.env
```

#### 2. Setup API keys
Open the `.env` file and fill in the `keys` and `regions`. 
```bash
# Agora App ID 
# Agora App Certificate(only required if enabled in the Agora Console)
AGORA_APP_ID=
AGORA_APP_CERTIFICATE=

# Azure STT key and region
AZURE_STT_KEY=
AZURE_STT_REGION=

# Azure TTS key and region
AZURE_TTS_KEY=
AZURE_TTS_REGION=

# OpenAI API key
OPENAI_API_KEY=
```

#### 3. Start agent development containers
In the same directory, run the `docker compose up` command to compose containers:
```bash
docker compose up
```

Or using the `docker compose up -d` command, start the container in detached mode.([more here](https://doc.theten.ai/ten-agent/setting_up_vscode_for_development_inside_container))
```bash
docker compose up -d
```

#### 4. Enter container and build agent
Open up a separate terminal window, enter the container and build the agent:
```bash
docker exec -it ten_agent_dev bash

make build
```

#### 5. Start the server
Once the build is done, `make run-server` on port `8080`:
```bash
make run-server
```

### Finish and verify

#### TEN Agent
Open up [localhost:3000]( http://localhost:3000 ) in browser to play the TEN Agent.

#### TEN Graph Designer

Open up another tab go to [localhost:3001]( http://localhost:3001 ), and use Graph Designer to create, connect and edit extensions on canvas.

Once you save the graph, you can return to [localhost:3000]( http://localhost:3000 ) and select the corresponding graph to view the changes.

![TEN Graph Designer](https://github.com/TEN-framework/docs/blob/main/assets/gif/hello_world_python.gif?raw=true)

<!-- <br>
<h2>TEN Agent Comparison</h2>

<div align="center">

| **Features**                             | **TEN Agent** | **Pipecat** | **LiveKit:KITT** | **Vapi.ai** | **DailyBots** | **Play.ai** |
|:----------------------------------------:|:-------:|:--------:|:-------------:|:----------------:|:----------------:|:----------------:|
| **Vision**                               |   ✅    |    ❌    |      ❌       |     ❌     |     ❌      |     ❌       |
| **Rich TTS Support for different languages** |   ✅    |    ❌    |      ❌       |     ❌      |     ❌      |     ❌      |
| **Go support for extension**              |   ✅    |    ❌    |      ❌       |     ❌     |      ❌     |     ❌      |
| **C++ support for extension**             |   ✅    |    ❌    |      ❌       |     ❌     |      ❌     |     ❌      |
| **RAG support**                          |   ✅    |    ❌    |      ❌       |     ❌     |      ❌     |     ❌      |
| **Workflow builder for extension**        |   ✅    |    ❌    |      ❌       |     ✅      |     ❌     |     ❌      |
| **Rich LLM Support**                      |   ✅    |    ✅    |      ✅       |     ✅     |     ✅     |    ✅      |
| **Python support for extension**          |   ✅    |    ✅    |      ✅       |     ✅     |     ✅      |     ✅     |
| **Open source**                          |   ✅    |    ✅    |      ✅       |     ❌     |     ❌      |     ❌      |

</div> -->

<br>


<br>
<h2>Join Community</h2>

- [Discord](https://discord.gg/VnPftUzAMJ): Ideal for sharing your applications and engaging with the community.
- [GitHub Discussion](https://github.com/TEN-framework/ten-agent/discussions): Perfect for providing feedback and asking questions.
- [GitHub Issues](https://github.com/TEN-framework/ten-agent/issues): Best for reporting bugs and proposing new features. Refer to our [contribution guidelines](./docs/code-of-conduct/contributing.md) for more details.
- [X (formerly Twitter)](https://img.shields.io/twitter/follow/TenFramework?logo=X&color=%20%23f5f5f5): Great for sharing your agents and interacting with the community.


 <br>
 <h2>Code Contributors</h2>

[![TEN](https://contrib.rocks/image?repo=TEN-framework/ten-agent)](https://github.com/TEN-framework/ten-agent/graphs/contributors)

<br>
<h2>Contribution Guidelines</h2>

Contributions are welcome! Please read the [contribution guidelines](./docs/code-of-conduct/contributing.md) first.

<br>
<h2>License</h2>

This project is licensed under the Apache 2.0 License - see the [LICENSE](LICENSE) file for details.<|MERGE_RESOLUTION|>--- conflicted
+++ resolved
@@ -34,15 +34,10 @@
 <br>
 <h2>🎉 TEN Agent with OpenAI Realtime API and RTC</h2>
 
-<<<<<<< HEAD
-Combining OpenAI Realtime API for ultra-low latency with RTC’s AI noise suppression ensures smooth, high-quality interactions. On top of that, the seamless integration of weather and news tools makes TEN Agent even more versatile. Try it now at [agent.theten.ai](https://agent.theten.ai).
-
-=======
 Try OpenAI Realtime API and RTC at [agent.theten.ai](https://agent.theten.ai).
 
 Combining OpenAI Realtime API for ultra-low latency with RTC’s AI noise suppression ensures smooth, high-quality interactions. On top of that, the seamless integration of weather and news tools makes TEN Agent even more versatile. 
 
->>>>>>> 50097934
 ![TEN Agent with OpenAI Realtime API and RTC](https://github.com/TEN-framework/docs/blob/main/assets/gif/weather-and-news.gif?raw=true)
 
 <br>
