--- conflicted
+++ resolved
@@ -68,16 +68,16 @@
         --name astra_agents_server \
         agoraio/astra_agents_server:latest
 
-        # For Chinese, using either Azure or ElevenLabs
-        -e TTS_VENDOR_CHINESE=azure
-        # -e TTS_VENDOR_CHINESE=elevenlabs
-        -e AZURE_TTS_KEY=<your_azure_tts_key>
-        -e AZURE_TTS_REGION=<your_azure_tts_region>
-        
-        # For English, using either ElevenLabs or Azure
-        -e TTS_VENDOR_ENGLISH=elevenlabs
-        # -e TTS_VENDOR_ENGLISH=azure
-        -e ELEVENLABS_TTS_KEY=<your_elevenlabs_tts_key>
+# Here are two TTS options, either one will work
+# Make sure to comment out the one you don't use
+# 1. using Azure
+-e TTS_VENDOR_CHINESE=azure
+-e AZURE_TTS_KEY=<your_azure_tts_key>
+-e AZURE_TTS_REGION=<your_azure_tts_region>
+
+# 2. using ElevenLabs
+-e TTS_VENDOR_ENGLISH=elevenlabs
+-e ELEVENLABS_TTS_KEY=<your_elevanlabs_tts_key>
 ```
 
 This should start an agent server running on port 8080.
@@ -112,19 +112,17 @@
 <br>
 <h2>Agent Customization</h2>
 
-
 To explore further, the ASTRA voice agent is an excellent starting point. It incorporates the following extensions, some of which will be interchangeable in the near future. Feel free to choose the ones that best suit your needs and maximize ASTRA’s capabilities.
 
-| Extension          | Feature        | Description                                                                                                                                                        |
-| ------------------ | -------------- | ------------------------------------------------------------------------------------------------------------------------------------------------------------------ |
+| Extension          | Feature        | Description                                                                                                                                                                                                          |
+| ------------------ | -------------- | -------------------------------------------------------------------------------------------------------------------------------------------------------------------------------------------------------------------- |
 | openai_chatgpt     | LLM            | [ GPT-4o ](https://platform.openai.com/docs/models/gpt-4o), [ GPT-4 Turbo ](https://platform.openai.com/docs/models/gpt-4-turbo-and-gpt-4), [ GPT-3.5 Turbo ](https://platform.openai.com/docs/models/gpt-3-5-turbo) |
-| elevenlabs_tts     | Text-to-speech | [ElevenLabs text to speech](https://elevenlabs.io/) converts text to audio                                                                                          |
-| azure_tts          | Text-to-speech | [Azure text to speech](https://azure.microsoft.com/en-us/products/ai-services/text-to-speech) converts text to audio                                                |
-| azure_stt          | Speech-to-text | [Azure speech to text](https://azure.microsoft.com/en-us/products/ai-services/speech-to-text) converts audio to text                                                |
-| chat_transcriber   | Transcriber    | A utility extension to forward chat logs into channel                                                                                                              |
-| agora_rtc          | Transporter    | A low latency transporter powered by agora_rtc                                                                                                                      |
-| interrupt_detector | Interrupter    | A utility extension to help interrupt agent                                                                                                                        |
-
+| elevenlabs_tts     | Text-to-speech | [ElevanLabs text to speech](https://elevenlabs.io/) converts text to audio                                                                                                                                           |
+| azure_tts          | Text-to-speech | [Azure text to speech](https://azure.microsoft.com/en-us/products/ai-services/text-to-speech) converts text to audio                                                                                                 |
+| azure_stt          | Speech-to-text | [Azure speech to text](https://azure.microsoft.com/en-us/products/ai-services/speech-to-text) converts audio to text                                                                                                 |
+| chat_transcriber   | Transcriber    | A utility ext to forward chat logs into channel                                                                                                                                                                      |
+| agora_rtc          | Transporter    | A low latency transporter powered by agora_rtc                                                                                                                                                                       |
+| interrupt_detector | Interrupter    | A utility ext to help interrupt agent                                                                                                                                                                                |
 
 <h3>Voice Agent Diagram</h3>
 
@@ -176,24 +174,18 @@
 export AZURE_STT_KEY=<your_azure_stt_key>
 export AZURE_STT_REGION=<your_azure_stt_region>
 
-<<<<<<< HEAD
-# For Chinese, using either Azure or ElevenLabs
-=======
 # TTS
 # Here are three TTS options, either one will work
 # Make sure to comment out the one you don't use
 
 # 1. using Azure
->>>>>>> 29018c99
 export TTS_VENDOR_CHINESE=azure
-# export TTS_VENDOR_CHINESE=elevenlabs
 export AZURE_TTS_KEY=<your_azure_tts_key>
 export AZURE_TTS_REGION=<your_azure_tts_region>
-        
-# For English, using either ElevenLabs or Azure
+
+# 2. using ElevenLabs
 export TTS_VENDOR_ENGLISH=elevenlabs
-# export TTS_VENDOR_ENGLISH=azure
-export ELEVENLABS_TTS_KEY=<your_elevenlabs_tts_key>
+export ELEVENLABS_TTS_KEY=<your_elevanlabs_tts_key>
 
 # 3. using Cosy
 export COSY_TTS_KEY=<your_cosy_tts_key>
