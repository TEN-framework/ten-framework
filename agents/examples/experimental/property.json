--- conflicted
+++ resolved
@@ -199,8 +199,6 @@
         ]
       },
       {
-<<<<<<< HEAD
-=======
         "name": "va_simple_azure_openai_v2v",
         "auto_start": false,
         "nodes": [
@@ -320,7 +318,6 @@
         ]
       },
       {
->>>>>>> 817a1e35
         "name": "va_openai_11labs",
         "auto_start": false,
         "nodes": [
@@ -2413,8 +2410,6 @@
         ]
       },
       {
-<<<<<<< HEAD
-=======
         "name": "va_simple_openai_v2v",
         "auto_start": false,
         "nodes": [
@@ -2695,7 +2690,6 @@
         ]
       },
       {
->>>>>>> 817a1e35
         "name": "va_openai_v2v_storage",
         "auto_start": false,
         "nodes": [
