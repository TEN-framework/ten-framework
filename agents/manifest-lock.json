{
  "version": 1,
  "packages": [
    {
      "type": "system",
      "name": "ten_runtime_go",
<<<<<<< HEAD
      "version": "0.3.0",
      "hash": "3d073994635eb61d3c4b4342790eba2b4f4b1fc32cd1dabc2da9409c08fbe2d8",
=======
      "version": "0.3.1",
      "hash": "304075ff197ad241fcb2fe066bb0096e5fc7ecc3ba163e463b38e950f31586d2",
>>>>>>> b2e2a043
      "dependencies": [
        {
          "type": "system",
          "name": "ten_runtime"
        }
      ],
      "supports": [
        {
          "os": "linux",
          "arch": "x64"
        }
      ]
    },
    {
      "type": "extension",
      "name": "py_init_extension_cpp",
<<<<<<< HEAD
      "version": "0.3.0",
      "hash": "d7086730602cb4da51725d20ad1fed1948635dbbfd382ad8b748da63b0615e8f",
=======
      "version": "0.3.1",
      "hash": "5b232d51213657fc2977be6d7de379a04bf4dcb955f555ac8a55baaab4c20b30",
>>>>>>> b2e2a043
      "dependencies": [
        {
          "type": "system",
          "name": "ten_runtime"
        },
        {
          "type": "system",
          "name": "ten_runtime_python"
        }
      ],
      "supports": [
        {
          "os": "linux",
          "arch": "x64"
        }
      ]
    },
    {
      "type": "extension",
      "name": "agora_rtc",
      "version": "0.8.0-rc2",
      "hash": "7b43c050cbec4f14e01df2e08f4ad9a99ef7ac37879affbff07693136a19cd2d",
      "dependencies": [
        {
          "type": "system",
          "name": "ten_runtime"
        },
        {
          "type": "system",
          "name": "agora_rtc_sdk"
        },
        {
          "type": "system",
          "name": "nlohmann_json"
        }
      ],
      "supports": [
        {
          "os": "linux",
          "arch": "x64"
        }
      ]
    },
    {
      "type": "system",
      "name": "azure_speech_sdk",
      "version": "1.38.0",
      "hash": "66a50ef361f8190fa0595d8298c135e13b73796d57174a0802631263a8f15806",
      "supports": [
        {
          "os": "linux",
          "arch": "x64"
        }
      ]
    },
    {
      "type": "extension",
      "name": "azure_tts",
      "version": "0.5.1",
      "hash": "3876cd46a618658d980a71704e475fc7e3019d85a8ce6012653a7b12ff006a5c",
      "dependencies": [
        {
          "type": "system",
          "name": "ten_runtime"
        },
        {
          "type": "system",
          "name": "azure_speech_sdk"
        }
      ],
      "supports": []
    },
    {
      "type": "system",
      "name": "ten_runtime",
<<<<<<< HEAD
      "version": "0.3.0",
      "hash": "ec88716a1d32c8db4cc2feb9aa83c4e6df075a1444b502efb6813baed135abf4",
=======
      "version": "0.3.1",
      "hash": "b39bd74b9ceedfcd356596890c62c239c2dce8d3d83bbca2dcff9912a1b21a88",
>>>>>>> b2e2a043
      "supports": [
        {
          "os": "linux",
          "arch": "x64"
        }
      ]
    },
    {
      "type": "system",
      "name": "agora_rtc_sdk",
      "version": "4.1.38+build376742",
      "hash": "c57acf53d90fbee04d06aa3fd48b0425dd4cca1bee62666c5c01699044b43288",
      "supports": [
        {
          "os": "linux",
          "arch": "x64"
        }
      ]
    },
    {
      "type": "system",
      "name": "nlohmann_json",
      "version": "3.11.2",
      "hash": "72b15822c7ea9deef5e7ad96216ac55e93f11b00466dd1943afd5ee276e99d19",
      "supports": []
    },
    {
      "type": "system",
      "name": "ten_runtime_python",
<<<<<<< HEAD
      "version": "0.3.0",
      "hash": "7ce2273c3409646e31c5f2850b6ef4f414b4fe4d99679225f5e609af6363d1de",
=======
      "version": "0.3.1",
      "hash": "949915b3385da478fe7f30c583aa6adb7b33f07f2278e063d5d733d77e4f0cec",
>>>>>>> b2e2a043
      "dependencies": [
        {
          "type": "system",
          "name": "ten_runtime"
        }
      ],
      "supports": [
        {
          "os": "linux",
          "arch": "x64"
        }
      ]
    }
  ]
}<|MERGE_RESOLUTION|>--- conflicted
+++ resolved
@@ -4,13 +4,8 @@
     {
       "type": "system",
       "name": "ten_runtime_go",
-<<<<<<< HEAD
-      "version": "0.3.0",
-      "hash": "3d073994635eb61d3c4b4342790eba2b4f4b1fc32cd1dabc2da9409c08fbe2d8",
-=======
       "version": "0.3.1",
       "hash": "304075ff197ad241fcb2fe066bb0096e5fc7ecc3ba163e463b38e950f31586d2",
->>>>>>> b2e2a043
       "dependencies": [
         {
           "type": "system",
@@ -27,13 +22,8 @@
     {
       "type": "extension",
       "name": "py_init_extension_cpp",
-<<<<<<< HEAD
-      "version": "0.3.0",
-      "hash": "d7086730602cb4da51725d20ad1fed1948635dbbfd382ad8b748da63b0615e8f",
-=======
       "version": "0.3.1",
       "hash": "5b232d51213657fc2977be6d7de379a04bf4dcb955f555ac8a55baaab4c20b30",
->>>>>>> b2e2a043
       "dependencies": [
         {
           "type": "system",
@@ -109,13 +99,8 @@
     {
       "type": "system",
       "name": "ten_runtime",
-<<<<<<< HEAD
-      "version": "0.3.0",
-      "hash": "ec88716a1d32c8db4cc2feb9aa83c4e6df075a1444b502efb6813baed135abf4",
-=======
       "version": "0.3.1",
       "hash": "b39bd74b9ceedfcd356596890c62c239c2dce8d3d83bbca2dcff9912a1b21a88",
->>>>>>> b2e2a043
       "supports": [
         {
           "os": "linux",
@@ -145,13 +130,8 @@
     {
       "type": "system",
       "name": "ten_runtime_python",
-<<<<<<< HEAD
-      "version": "0.3.0",
-      "hash": "7ce2273c3409646e31c5f2850b6ef4f414b4fe4d99679225f5e609af6363d1de",
-=======
       "version": "0.3.1",
       "hash": "949915b3385da478fe7f30c583aa6adb7b33f07f2278e063d5d733d77e4f0cec",
->>>>>>> b2e2a043
       "dependencies": [
         {
           "type": "system",
