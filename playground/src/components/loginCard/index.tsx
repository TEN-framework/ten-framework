"use client"

import packageData from "../../../package.json"
import { useRouter } from 'next/navigation'
import { message } from "antd"
import { useState } from "react"
import { GithubIcon, LogoIcon } from "../icons"
import { GITHUB_URL, getRandomUserId, useAppDispatch, getRandomChannel } from "@/common"
import { setOptions } from "@/store/reducers/global"
import styles from "./index.module.scss"


const { version } = packageData

const LoginCard = () => {
  const dispatch = useAppDispatch()
  const router = useRouter()
  const [userName, setUserName] = useState("")

  const onClickGithub = () => {
    if (typeof window !== "undefined") {
      window.open(GITHUB_URL, "_blank")
    }
  }

  const onUserNameChange = (e: any) => {
    let value = e.target.value
    value = value.replace(/\s/g, "");
    setUserName(value)
  }



  const onClickJoin = () => {
    if (!userName) {
      message.error("please input user name")
      return
    }
    const userId = getRandomUserId()
    dispatch(setOptions({
      userName,
      channel: getRandomChannel(),
      userId
    }))
    router.push("/home")
  }


  return <div className={styles.card}>
    <section className={styles.top}>
      <span className={styles.github} onClick={onClickGithub}>
        <GithubIcon></GithubIcon>
        <span className={styles.text}>GitHub</span>
      </span>
    </section>
    <section className={styles.content}>
      <div className={styles.title}>
        <LogoIcon transform="scale(1.5 1.5)"></LogoIcon>
<<<<<<< HEAD
        <span className={styles.text}>Astra a multimodal voice agent</span>
=======
        <span className={styles.text}>Astra - a multimodal interactive agent</span>
>>>>>>> f5411e7e
      </div>
      <div className={styles.section}>
        <input placeholder="User Name" value={userName} onChange={onUserNameChange} ></input>
      </div>
      <div className={styles.section}>
        <div className={styles.btn} onClick={onClickJoin}>
          <span className={styles.btnText}>Join</span>
        </div>
      </div>
      <div className={styles.version}>Version {version}</div>
    </section >
  </div >


  return
}

export default LoginCard<|MERGE_RESOLUTION|>--- conflicted
+++ resolved
@@ -56,11 +56,7 @@
     <section className={styles.content}>
       <div className={styles.title}>
         <LogoIcon transform="scale(1.5 1.5)"></LogoIcon>
-<<<<<<< HEAD
-        <span className={styles.text}>Astra a multimodal voice agent</span>
-=======
         <span className={styles.text}>Astra - a multimodal interactive agent</span>
->>>>>>> f5411e7e
       </div>
       <div className={styles.section}>
         <input placeholder="User Name" value={userName} onChange={onUserNameChange} ></input>
